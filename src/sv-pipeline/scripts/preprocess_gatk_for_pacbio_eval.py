--- conflicted
+++ resolved
@@ -25,9 +25,6 @@
     return parsed_arguments
 
 
-<<<<<<< HEAD
-def process(vcf: pysam.VariantFile, max_variant_size: int) -> None:
-=======
 def add_header_lines(header: pysam.VariantHeader) -> pysam.VariantHeader:
     """
     Ingests the given header, removes specified fields, and adds necessary fields.
@@ -44,7 +41,6 @@
 
 def process(vcf: pysam.VariantFile) -> None:
     add_header_lines(vcf.header)
->>>>>>> 5af2592e
     sys.stdout.write(str(vcf.header))
     allowed_svtypes = set(['DEL', 'DUP', 'INS', 'INV'])
     for record in vcf:
