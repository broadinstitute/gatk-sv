--- conflicted
+++ resolved
@@ -1,4 +1,3 @@
-<<<<<<< HEAD
 #!/usr/bin/env python
 
 import argparse
@@ -11,14 +10,6 @@
 import shutil
 import pprint
 # noinspection PyPackageRequirements
-=======
-import argparse
-import os
-import os.path
-import time
-import tempfile
-import shutil
->>>>>>> 39d37fa0
 from termcolor import colored
 import subprocess
 from typing import Union, Iterable, Mapping, Optional, List, Tuple, Set, Dict
@@ -182,112 +173,12 @@
         if project_arguments.docker_repo is not None:
             os.system("docker login")
 
-<<<<<<< HEAD
         self.project_arguments = project_arguments
         self.launch_script_path = launch_script_path
         self.working_dir = None
         self.build_priority = {}
         self.dockers_json = ProjectBuilder.load_json(self.project_arguments.input_json)
         self.current_docker_images = {}
-=======
-############################################################
-
-# WARN: do not re-order this trivially, because
-#       except the first row off-the-shelf callers, the rest of dockers have non-trivial dependency structures
-INDIVIDUAL_TARGET_VALUES = ("delly", "manta", "melt", "wham",
-                            "sv-base-mini",
-                            "sv-base", "samtools-cloud",
-                            "cnmops", "sv-pipeline-base", "sv-pipeline-children-r",
-                            "sv-pipeline", "sv-pipeline-rdtest", "sv-pipeline-qc")
-ACCEPTED_TARGET_VALUES = ("all",) + INDIVIDUAL_TARGET_VALUES
-
-############################################################
-# dummy Exceptions for use when OS docker build fails
-
-
-class UserError(Exception):
-    pass
-
-
-class DockerBuildError(Exception):
-    pass
-
-############################################################
-# parsing and checking arguments
-
-
-class CMD_line_args_parser:
-
-    def __init__(self, args_list):
-        parser = argparse.ArgumentParser(description='=' * 50 + "\nBuilding docker images for GATK-SV pipeline v1.\n" + '=' * 50,
-                                         formatter_class=argparse.RawDescriptionHelpFormatter)
-
-        # required arguments
-        required_args_group = parser.add_argument_group(
-            'Required', 'required arguments')
-
-        required_args_group.add_argument('--targets',
-                                         nargs='+',
-                                         type=str,
-                                         required=True,
-                                         help='the sub project docker(s) you want to build (note "all" does not include melt)')
-
-        required_args_group.add_argument('--image-tag',
-                                         type=str,
-                                         required=True,
-                                         help='tag to be applied to all images being built')
-
-        # to build from local or remote git tag/hash values
-        git_args_group = parser.add_argument_group(
-            'Mutex args', 'remote git tag/hash values (mutually exclusive)')
-        git_mutex_args_group = git_args_group.add_mutually_exclusive_group()
-
-        git_mutex_args_group.add_argument('--remote-git-tag',
-                                          type=str,
-                                          help='release tag on Github; this indicates pulling from Github to a staging dir')
-
-        git_mutex_args_group.add_argument('--remote-git-hash',
-                                          type=str,
-                                          help='a hash value on Github; this indicates pulling from Github to a staging dir')
-
-        # to build from remote/Github (staging required)
-        remote_git_args_group = parser.add_argument_group('Remote git',
-                                                          'args involved when building from remote git tags/hashes')
-
-        remote_git_args_group.add_argument('--staging-dir',
-                                           type=str,
-                                           help='a temporary staging directory to store builds; required only when pulling from Github, ignored otherwise')
-
-        remote_git_args_group.add_argument('--use-ssh',
-                                           action='store_true',
-                                           help='use SSH to pull from github')
-
-        # flag to turn on push to Dockerhub and/or GCR
-        docker_remote_args_group = parser.add_argument_group('Docker push',
-                                                             'controlling behavior related pushing dockers to remote repos')
-
-        docker_remote_args_group.add_argument('--gcr-project',
-                                              type=str,
-                                              help='GCR billing project to push the images to. If not given, the '
-                                                   'built image(s) will not be push to GCR.')
-
-        docker_remote_args_group.add_argument('--update-latest',
-                                              action='store_true',
-                                              help='also update \"latest\" tag in remote docker repo(s)')
-
-        # flag to turn off git protection (default modue is refusing to build when there are untracked files and/or uncommited changes)
-        parser.add_argument('--disable-git-protect',
-                            action='store_true',
-                            help='disable git check/protect when building from local files (will use uncommited changes to build)')
-
-        parser.add_argument('--skip-base-image-build',
-                            action='store_true',
-                            help='skip rebuild of the target\'s base image(s). Assumes that the base image(s) already exist with same tag.')
-
-        parser.add_argument('--skip-cleanup',
-                            action='store_true',
-                            help='skip cleanup after successful and unsuccessful build attempts. This will speed up subsequent builds.')
->>>>>>> 39d37fa0
 
     @staticmethod
     def load_json(json_file: str) -> Dict[str, str]:
@@ -296,15 +187,11 @@
         with open(json_file, 'r') as f_in:
             return json.load(f_in)
 
-<<<<<<< HEAD
     @staticmethod
     def get_target_from_image(docker_image: str) -> str:
         # note: will process any string, even if it does not have '/' or ':' in it, even if it is not a docker image
         # (in which case it will return the whole docker_image string)
         return docker_image.rsplit('/', 1)[-1].split(':', 1)[0]
-=======
-    # cmd line args consistency check
->>>>>>> 39d37fa0
 
     @staticmethod
     def get_image_repo(docker_image: str) -> Optional[str]:
@@ -436,7 +323,6 @@
             self.working_dir = tmp_dir_path
         os.chdir(self.working_dir)
 
-<<<<<<< HEAD
         # checkout desired hash or tag, if building remotely
         if self.project_arguments.remote_git_tag is not None:
             git_checkout_cmd = "git checkout tags/" + self.project_arguments.remote_git_tag
@@ -552,45 +438,6 @@
         if (self.project_arguments.staging_dir is not None) and (tmp_dir_path is not None):
             os.chdir(self.launch_script_path)  # first cd back to launch_script_path
             shutil.rmtree(tmp_dir_path)
-=======
-        if ("all" in argparse_namespace_obj.targets):
-            if 1 != len(argparse_namespace_obj.targets):
-                raise UserError(
-                    "when \"all\" is provided, no other target values allowed")
-
-        # if "use_ssh" flag is turned on, remote git tag/hash should be provided
-        if (argparse_namespace_obj.use_ssh is True):
-            if (argparse_namespace_obj.remote_git_tag is None) and (argparse_namespace_obj.remote_git_hash is None):
-                raise UserError(
-                    "\"use_ssh\" is specified but remote git tag/hash is not")
-
-        # if remote git tag/hash and/or is specified, staging dir should be specified
-        if (argparse_namespace_obj.remote_git_tag is not None) or (argparse_namespace_obj.remote_git_hash is not None):
-            if argparse_namespace_obj.staging_dir is None:
-                raise UserError(
-                    "remote git tag/hash is specified but staging_dir is not")
-
-        # if requesting to update "latest" tag in remote docker repo(s), remote git release tag must be specified
-        if (argparse_namespace_obj.update_latest is True):
-            if argparse_namespace_obj.remote_git_tag is None:
-                raise UserError(
-                    "publishing \"latest\" docker images requires a remote Github release tag")
-
-        # if there're un-committed changes when building from local files, raise exception
-        if (argparse_namespace_obj.staging_dir is None and not argparse_namespace_obj.disable_git_protect):
-            s = os.popen(
-                "git status -s | wc -l | tr -d ' ' | tr -d '\n'").read()
-            ret = int(s)
-            if 0 != ret:
-                raise UserError(
-                    "Current directory has uncommited changes or untracked files. Cautiously refusing to proceed.")
-
-############################################################
-# controlling the build and push of a single image
-
-
-class Docker_Build:
->>>>>>> 39d37fa0
 
     @property
     def changed_project_files(self) -> List[str]:
@@ -651,7 +498,6 @@
         else:
             return return_code == 0
 
-<<<<<<< HEAD
     @staticmethod
     def image_is_built(local_image: str) -> bool:
         images = {
@@ -669,10 +515,6 @@
         if self.do_not_rebuild:
             print(f"skipping build of {self.local_image} because it is already built and --no-force-rebuild is set")
             return
-=======
-        # get to the requested directory
-        docker_build_command = "cd " + self.build_context + " && \\\n"
->>>>>>> 39d37fa0
         # standard build command
         docker_build_command = "docker build --progress plain \\\n    "
         docker_build_command += "-f " + f"{self.working_dir}/dockerfiles/{self.name}/Dockerfile" + " \\\n    "
@@ -681,27 +523,14 @@
         for key, value in build_time_args.items():
             docker_build_command += "--build-arg " + key + "=" + value + " \\\n    "
 
-<<<<<<< HEAD
         will_push = 0 != len(self.remote_docker_repos) and any(e is not None for e in self.remote_docker_repos)
         docker_build_command += "--squash . " if will_push else ". "
-=======
-        will_push = 0 != len(self.remote_docker_repos) and any(
-            e is not None for e in self.remote_docker_repos)
-        docker_build_command += "--squash . " if (will_push) else ". "
->>>>>>> 39d37fa0
 
         # build and time it
         print(docker_build_command)
         start_time = time.time()
-<<<<<<< HEAD
         if os.system(docker_build_command) != 0:
             raise RuntimeError(f"Failed to build image {self.local_image}")
-=======
-        ret = os.system(docker_build_command)
-        if 0 != ret:
-            raise DockerBuildError(
-                "Failed to build image " + self.name + ":" + self.tag)
->>>>>>> 39d37fa0
         elapsed_time = time.time() - start_time
         elapsed_min, elapsed_sec = divmod(elapsed_time, 60)
         print("Time spent on docker build:")
@@ -713,7 +542,6 @@
         """
         for remote_image in self.remote_images:
             # do not push images with very restrictive licenses
-<<<<<<< HEAD
             if self.name in ProjectBuilder.non_public_images and not remote_image.startswith('us.gcr.io'):
                 print(colored(f"Refusing to push non-public image {self.name} to non us.grc.io repo at {remote_image}",
                               "red"))
@@ -722,81 +550,9 @@
                 raise RuntimeError(f"Failed to tag image ({remote_image}) for pushing to remote")
             if ImageBuilder.docker_push(remote_image) != 0:
                 raise RuntimeError(f"Failed to push image {remote_image}")
-=======
-            if (self.name in Docker_Build.NON_PUBLIC_DOCKERS) and (not rep.startswith('us.gcr.io')):
-                print(colored("Refusing to push non-public image " +
-                              self.name + " to " + rep, "red"))
-                next
-
-            remote_tag = "latest" if (is_update_latest) else self.tag
-            docker_tag_command = "docker tag " + self.name + ":" + \
-                self.tag + " " + rep + "/" + self.name + ":" + remote_tag
-            docker_push_command = "docker push " + rep + "/" + self.name + ":" + remote_tag
-            print(docker_tag_command)
-            print(docker_push_command)
-            ret = os.system(docker_tag_command)
-            if 0 != ret:
-                raise DockerBuildError(
-                    "Failed to tag image for pushing to remote")
-            ret = os.system(docker_push_command)
-            if 0 != ret:
-                raise DockerBuildError("Failed to push image")
-
-############################################################
-# controlling the build and push of all requested images
-
-
-class Project_Build:
-
-    INTERM_RESOURCE_IMG = 'gatksv-pipeline-v1-resources'
-
-    GITHUB_ORG = 'broadinstitute'
-    GITHUB_REPO = 'gatk-sv'
-
-    # for constructing an ordered build chain, to resolve dependency
-    DEP_DICT = {'delly': None, 'manta': None, 'melt': None, 'wham': None,
-                'sv-base-mini': None,
-                'samtools-cloud': 'sv-base-mini',
-                'sv-base': 'sv-base-mini',
-                'cnmops': 'sv-base',
-                'sv-pipeline-base': 'sv-base',
-                'sv-pipeline': 'sv-pipeline-base',
-                'sv-pipeline-children-r': 'sv-pipeline-base',
-                'sv-pipeline-rdtest': 'sv-pipeline-children-r', 'sv-pipeline-qc': 'sv-pipeline-children-r'}
-    BUILD_PRIORITY = {'delly': 0, 'manta': 0, 'melt': 0, 'wham': 0,
-                      'sv-base-mini': 0,
-                      'sv-base': 1, 'samtools-cloud': 1,
-                      'cnmops': 2, 'sv-pipeline-base': 2,
-                      'sv-pipeline': 3,
-                      'sv-pipeline-children-r': 3,
-                      'sv-pipeline-rdtest': 4, 'sv-pipeline-qc': 4}
-    # for use when a single target is to be built
-
-    @staticmethod
-    def get_ordered_build_chain_single(target_name):
-        chain = ()
-        t = target_name
-        while (Project_Build.DEP_DICT[t] is not None):
-            t = Project_Build.DEP_DICT[t]
-            chain = (t,) + chain
-        return chain + (target_name,)
-    # for use when multiple targets are to be built
-
-    @staticmethod
-    def get_ordered_build_chain_list(target_name_list):
-        dup_chain = []
-        for t in target_name_list:
-            dup_chain.extend(
-                list(Project_Build.get_ordered_build_chain_single(t)))
-        agg_chain = list(set(dup_chain))  # uniquify
-        build_chain = sorted(
-            agg_chain, key=lambda name: Project_Build.BUILD_PRIORITY[name])
-        return tuple(build_chain)  # immutable, at least attempt
->>>>>>> 39d37fa0
 
         self.update_current_image()
 
-<<<<<<< HEAD
     def update_current_image(self):
         self.project_builder.current_docker_images[self.name] = \
             self.remote_images[0] if self.remote_docker_repos else self.local_image
@@ -835,158 +591,8 @@
 
 class CustomFormatter(argparse.ArgumentDefaultsHelpFormatter, argparse.RawDescriptionHelpFormatter):
     pass
-=======
-    def go_to_workdir(self):
-
-        tmp_dir_path = None
-
-        # local mode
-        if(self.project_arguments.staging_dir is None):
-            par = os.path.dirname(self.launch_script_path)
-            par = os.path.dirname(par)
-            self.working_dir = os.path.dirname(par)
-            os.chdir(self.working_dir)
-
-        else:
-            # if staging is required, mkdir, cd, and pull
-            if self.project_arguments.staging_dir.endswith("/"):
-                tmp_dir_path = tempfile.mkdtemp(
-                    prefix=self.project_arguments.staging_dir)
-            else:
-                tmp_dir_path = tempfile.mkdtemp(
-                    prefix=self.project_arguments.staging_dir + "/")
-            connect_mode = "git@github.com:" if self.project_arguments.use_ssh else "https://github.com"
-            ret = os.system("git clone " +
-                            connect_mode +
-                            "/" + Project_Build.GITHUB_ORG + "/" + Project_Build.GITHUB_REPO + ".git " +
-                            tmp_dir_path)
-            if 0 != ret:
-                raise UserError("Failed to clone the repo.")
-            self.working_dir = tmp_dir_path
-            os.chdir(self.working_dir)
-
-        # checkout desired hash or tag, if building remotely
-        if (self.project_arguments.remote_git_tag is not None):
-            git_checkout_cmd = "git checkout tags/" + self.project_arguments.remote_git_tag
-            ret = os.system(git_checkout_cmd)
-            if 0 != ret:
-                raise UserError("Seems that the provided git tag [" +
-                                self.project_arguments.remote_git_tag +
-                                "] does not exist")
-        elif (self.project_arguments.remote_git_hash is not None):
-            git_checkout_cmd = "git checkout      " + \
-                self.project_arguments.remote_git_hash
-            ret = os.system(git_checkout_cmd)
-            if 0 != ret:
-                raise UserError("Seems that the provided git hash [" +
-                                self.project_arguments.remote_git_hash +
-                                "] does not exist")
-
-        print("Working directory: " + os.getcwd())
-        return tmp_dir_path
-
-    def build_and_push(self):
-
-        # start docker daemon, if one hasn't been started yet
-        os.system(
-            "open --background -a Docker && while ! docker system info > /dev/null 2>&1; do sleep 1; done")
-
-        # prepare resources docker
-        print(colored('#################################################', 'magenta'))
-        a = colored("Building intermediate resource image", "grey")
-        b = colored(Project_Build.INTERM_RESOURCE_IMG + ":" +
-                    self.project_arguments.image_tag, "yellow", attrs=['bold'])
-        c = colored(" ...", "grey")
-        print(a, b, c)
-        resource_docker_build_cmd = "docker build -t " + Project_Build.INTERM_RESOURCE_IMG + \
-            ":" + self.project_arguments.image_tag + \
-            " -f scripts/docker/resources.Dockerfile ."
-        print(resource_docker_build_cmd)
-        os.system(resource_docker_build_cmd)
-        print(colored('#################################################', 'magenta'))
-
-        # if build all, easy
-        # otherwise construct build chain on the fly
-        if "all" in self.project_arguments.targets:
-            expanded_build_targets = tuple(
-                target for target in INDIVIDUAL_TARGET_VALUES if target != "melt")
-        elif self.project_arguments.skip_base_image_build:
-            expanded_build_targets = self.project_arguments.targets
-        else:
-            expanded_build_targets = Project_Build.get_ordered_build_chain_list(
-                tuple(self.project_arguments.targets))
-        print("Building the following targets in order:")
-        print(expanded_build_targets)
-        print(colored('#################################################', 'magenta'))
-
-        for proj in expanded_build_targets:
-
-            a = colored("Building image ", "grey")
-            b = colored(proj + ":" + self.project_arguments.image_tag,
-                        "yellow", attrs=['bold'])
-            c = colored(" ...", "grey")
-            print(a, b, c)
-
-            build_time_args = {}
-            if (proj == "sv-base" or proj == "samtools-cloud"):
-                build_time_args = {
-                    "MINIBASE_IMAGE": "sv-base-mini:" + self.project_arguments.image_tag
-                }
-            elif (proj == "cnmops" or proj == "sv-pipeline-base"):
-                build_time_args = {
-                    "GATKSV_PIPELINE_V1_RESOURCES_IMAGE": Project_Build.INTERM_RESOURCE_IMG + ":" + self.project_arguments.image_tag,
-                    "SVBASE_IMAGE": "sv-base:" + self.project_arguments.image_tag
-                }
-            elif (proj == "sv-pipeline-children-r"):
-                build_time_args = {
-                    "SV_PIPELINE_BASE_IMAGE": "sv-pipeline-base:" + self.project_arguments.image_tag
-                }
-            elif (proj == "sv-pipeline-base"):
-                build_time_args = {
-                    "GATKSV_PIPELINE_V1_RESOURCES_IMAGE": Project_Build.INTERM_RESOURCE_IMG + ":" + self.project_arguments.image_tag,
-                    "SVBASE_IMAGE": "sv-base:" + self.project_arguments.image_tag
-                }
-            elif (proj == "sv-pipeline"):
-                build_time_args = {
-                    "GATKSV_PIPELINE_V1_RESOURCES_IMAGE": Project_Build.INTERM_RESOURCE_IMG + ":" + self.project_arguments.image_tag,
-                    "SV_PIPELINE_BASE_IMAGE": "sv-pipeline-base:" + self.project_arguments.image_tag
-                }
-            elif (proj.startswith("sv-pipeline")):
-                build_time_args = {
-                    "SV_PIPELINE_BASE_R_IMAGE": "sv-pipeline-children-r:" + self.project_arguments.image_tag
-                }
-
-            build_context = self.working_dir + "/dockerfiles/" + proj
-
-            remote_docker_repos = []
-            if (self.project_arguments.gcr_project is not None):
-                remote_docker_repos.append(
-                    "us.gcr.io/" + self.project_arguments.gcr_project)
-
-            docker = Docker_Build(proj, self.project_arguments.image_tag, build_context,
-                                  remote_docker_repos)
-            docker.build(build_time_args)
-            self.successfully_built_images.append(docker)
-            print(colored('#################################################', 'magenta'))
-
-        for succ in self.successfully_built_images:
-            succ.push(self.project_arguments.update_latest)
-
-        print(colored('BUILD PROCESS SUCCESS!', 'red'))
-
-    def cleanup(self, tmp_dir_path):
-
-        # clean dangling images (i.e. those "<none>" images)
-        clean_dangling_images = "docker images --format \"{{.ID}}\"  --filter \"dangling=true\" -q --no-trunc | xargs docker rmi"
-        os.system(clean_dangling_images)
-
-        # clean intermediate image that are not to be pushed
-        os.system("docker rmi --force " + Project_Build.INTERM_RESOURCE_IMG +
-                  ":" + self.project_arguments.image_tag)
->>>>>>> 39d37fa0
-
-
-<<<<<<< HEAD
+
+
 def __parse_arguments(args_list: List[str]) -> argparse.Namespace:
     parser = argparse.ArgumentParser(
         description="Tool for building docker images for GATK-SV pipeline" + "\n" + program_operation_description,
@@ -1089,13 +695,6 @@
         for tar in parsed_args.targets:
             if tar not in ProjectBuilder.accepted_target_values:
                 raise ValueError("\"" + tar + "\" not in allowed target values")
-=======
-############################################################
-# static function to control the build and cleanup
-
-
-def parse_and_build(parsed_project_arguments, launch_script_path):
->>>>>>> 39d37fa0
 
         if "all" in parsed_args.targets:
             if 1 != len(parsed_args.targets):
@@ -1129,35 +728,17 @@
                 "Current directory has uncommitted changes or untracked files. Cautiously refusing to proceed."
             )
 
-<<<<<<< HEAD
     if parsed_args.gcr_project is not None:
         if parsed_args.docker_repo is not None:
             raise ValueError("Both --gcr-project and --docker-repo were specified, but only one is allowed.")
         print(colored("--gcr-project is deprecated, use --docker-repo instead.", "red"))
         parsed_args.docker_repo = f"us.gcr.io/{parsed_args.gcr_project.strip('/')}"
     return parsed_args
-=======
-    my_build_project = Project_Build(
-        parsed_project_arguments, launch_script_path)
->>>>>>> 39d37fa0
-
-
-<<<<<<< HEAD
+
+
 def main(arguments: List[str]):
     project_args = __parse_arguments(arguments)
     ProjectBuilder(project_args).build_and_push()
-=======
-    try:
-        my_build_project.build_and_push()
-    except UserError as a:
-        raise Exception("Build Process Errored due to an assertion error!!!\n" + str(a))
-    except DockerBuildError as d:
-        raise Exception("Build Process Errored due to a docker build error!!!\n" + str(d))
-    finally:
-        if not my_build_project.project_arguments.skip_cleanup:
-            my_build_project.cleanup(possible_tmp_dir_path)
->>>>>>> 39d37fa0
-
 
 
 if __name__ == "__main__":
