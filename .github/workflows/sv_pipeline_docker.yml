name: Docker Images

on:
  push:
    branches:
      - main
    paths:
      - 'src/**'
      - 'dockerfiles/**'
      - 'scripts/docker/build_docker.py'
      - '.github/workflows/sv_pipeline_docker.yml'
  pull_request:
    branches:
      - main
    paths:
      - 'src/**'
      - 'dockerfiles/**'
      - 'scripts/docker/build_docker.py'
      - '.github/workflows/sv_pipeline_docker.yml'

jobs:
  build_args_job:
    runs-on: ubuntu-20.04
    name: Determine Build Args
    env:
      GITHUB_CONTEXT: ${{ toJson(github) }}
    outputs:
      base_sha: ${{ steps.commit_sha.outputs.BASE_SHA }}
      head_sha: ${{ steps.commit_sha.outputs.HEAD_SHA }}
      image_tag: ${{ steps.image_tag.outputs.IMAGE_TAG }}
    steps:
      - name: Checkout code
        uses: actions/checkout@v2
        with:
          # By default, this checks out only the current commit;
          # however, since a diff between the current commit and
          # the base commit is required to determined which docker
          # images to rebuild, we use the following to check out
          # the complete git history.
          fetch-depth: 0

      - name: Determine Commit SHAs
        id: commit_sha
        # This action determines the SHA of two commits:
        # - BASE (BASE_SHA): The commit SHA of the base branch (e.g.,
        #   broadinstitute/gatk-sv:main) which the feature branch targets.
        # - HEAD (HEAD_SHA): The commit SHA of the latest commit on the
        #   feature branch.
        #
        # In the following example, BASE_SHA=B and HEAD_SHA=Z
        #
        #     	    X---Y---Z     feature
        #          /         \
        #     A---B---C---D---E   main
        #
        # 'E' is the merge commit (e.g., 'Merge pull request #0').
        #
        # This action can be invoked as a result of (a) pushing commits X,
        # Y, or Z, or (b) pushing merge commit E (i.e., merging the PR).
        # Depending on (a) and (b) the commit SHAs are determined differently.
        # In case of (a), the commit SHAs are extracted from the
        # 'event.pull_request' key in the github's context JSON. In case of
        # (b), the commit SHAs are extracted from the list of commits recorded
        # under the 'event' key.
        #
        # Note: Github's context JSON is printed in the action's debug page.
        #
        run: |
          echo "::debug::EVENT_NAME: ${{ github.event_name }}"
          if [[ ${{ github.event_name }} == "pull_request" ]]; then
            BASE_SHA=${{ github.event.pull_request.base.sha }}
            HEAD_SHA=${{ github.event.pull_request.head.sha }}
          else
            BASE_SHA=${{ github.event.before }}
            HEAD_SHA=$(echo "$GITHUB_CONTEXT" | jq '.event.commits[].id' | tail -2 | head -1 | sed 's/\"//g')
          fi

          echo "::debug::BASE_SHA: $BASE_SHA"
          echo "::debug::HEAD_SHA: $HEAD_SHA"

          # Avail the determined commit SHAs to other steps.
          echo "::set-output name=BASE_SHA::$BASE_SHA"
          echo "::set-output name=HEAD_SHA::$HEAD_SHA"

      - name: Compose Image Tag
        id: image_tag
        # This step composes a tag to be used for all the images created by
        # the build_docker.py script. The tag follows the following template:
        #
        #   DATE-RELEAST_TAG-HEAD_SHA_8
        #
        # where 'DATE' is YYYY-MM-DD extracted from the time stamp of the last
        # commit on the feature branch (HEAD), `RELEASE_TAG` is extracted from
        # the latest [pre-]release on Github, and the 'HEAD_SHA_8' is the first
        # eight letters of the SHA of the last commit on the feature branch (HEAD).
        run: |          
          # Extract the time stamp of COMMIT_SHA in YYYY-MM-DD format.
          # See git-show documentation available at:
          # http://schacon.github.io/git/git-show
          DATE=$(git show -s --format=%ad --date=format:'%Y-%m-%d' $COMMIT_SHA)
          
          # Get latest [pre-]release tag.
          RELEASE_TAG=$(jq -r '.[0] | .tag_name' <<< $(curl --silent https://api.github.com/repos/broadinstitute/gatk-sv/releases))
          
          COMMIT_SHA=${{ steps.commit_sha.outputs.HEAD_SHA }}
          
          IMAGE_TAG=$DATE-$RELEASE_TAG-${COMMIT_SHA::8}
          echo "::debug::Image tag: $IMAGE_TAG"
          echo "::set-output name=IMAGE_TAG::$IMAGE_TAG"

  build_job:
    runs-on: ubuntu-20.04
    name: Test Images Build
    if: github.event_name == 'pull_request'
    needs: build_args_job
    strategy:
      matrix:
        python-version: ['3.8']
    steps:
      - name: Checkout code
        uses: actions/checkout@v2
        with:
          # See the comment on build_args_job.
          fetch-depth: 0

      - name: Setup Python
        uses: actions/setup-python@v2
        with:
          python-version: ${{ matrix.python-version }}

      - name: Install dependencies
        run: |
          python -m pip install --upgrade pip
          pip install termcolor

      - name: Run build_docker.py
        run: |
          cd ./scripts/docker/
          python build_docker.py \
            --base-git-commit ${{ needs.build_args_job.outputs.base_sha }} \
            --current-git-commit ${{ needs.build_args_job.outputs.head_sha }} \
            --image-tag ${{ needs.build_args_job.outputs.image_tag }} \
            --prune-after-each-image

  publish_job:
    # This job first configures gcloud with the authentication of a
    # service account. It then uses gcloud to configure the docker
    # credentials. Finally, it rebuilds the docker images (targets are
    # determined by the `build_args_job`) and pushes them to GCR.
    name: Publish
    runs-on: ubuntu-20.04
    environment: Deploy
    if: github.event_name == 'push'
    needs: build_args_job
    strategy:
      matrix:
        python-version: ['3.8']
    env:
      DOCKERS_AZURE: "./inputs/values/dockers_azure.json"
      DOCKERS_GCP: "./inputs/values/dockers_gcp.json"
    steps:
      - name: Checkout code
        uses: actions/checkout@v2
        with:
          # See the comment on build_args_job.
          fetch-depth: 0
          # Authenticates git using the bot's access token.
          token: ${{ secrets.BOT_PAT }}

      - name: Setup Python
        uses: actions/setup-python@v2
        with:
          python-version: ${{ matrix.python-version }}

      - name: Install dependencies
        run: |
          python -m pip install --upgrade pip
          pip install termcolor

      - name: Setup gcloud CLI
        uses: google-github-actions/setup-gcloud@v0.3.0
        with:
          project_id: ${{ secrets.GCP_PROJECT_ID }}
          service_account_key: ${{ secrets.GCP_GCR_SA_KEY }}
          # xref: https://github.com/google-github-actions/setup-gcloud#inputs
          # If you need to set `export_default_credentials: true`
          # make sure to pass the `--disable-git-protect` flag to
          # build_docker.py; because the setting export_default_credentials
          # to true will cause creating an untracked file in the root of
          # GATK-SV cloned directory which will cause build_docker.py to
          # raise an exception about the uncommitted file.

      - name: Configure Docker using gcloud
        # This step uses gcloud to configure docker credentials to access GCR
        # using a service account.
        # See: https://cloud.google.com/container-registry/docs/advanced-authentication
        #
        # The build_docker.py uses the `--squash` flag when building the
        # images to be pushed to GCR. This flag is only available when
        # experimental features are enabled, hence the features are enabled
        # in this flag.
        run: |
          gcloud auth configure-docker
          tmp=$(mktemp)
          sudo jq '.+{experimental:true}' /etc/docker/daemon.json > "$tmp"
          sudo mv "$tmp" /etc/docker/daemon.json
          sudo systemctl restart docker.service

      - name: Build and Publish Docker Images to GCR
        id: build_and_publish
        run: |
          python ./scripts/docker/build_docker.py \
            --base-git-commit ${{ needs.build_args_job.outputs.base_sha }} \
            --current-git-commit ${{ needs.build_args_job.outputs.head_sha }} \
            --docker-repo us.gcr.io/${{ secrets.GCP_PROJECT_ID }}/gatk-sv \
            --image-tag ${{ needs.build_args_job.outputs.image_tag }} \
            --input-json $DOCKERS_GCP \
            --output-json $DOCKERS_GCP
          
          CHANGED=$(git diff --quiet $DOCKERS_GCP || echo True)
          echo "::set-output name=CHANGED::$CHANGED"

      - name: Azure login
        uses: azure/docker-login@v1
        with:
          login-server: ${{ secrets.AZ_CR }}
          username: ${{ secrets.AZ_USERNAME }}
          password: ${{ secrets.AZ_PASSWORD }}

      - name: Build and Publish Docker Images to ACR
        run: |
          python ./scripts/docker/build_docker.py \
            --targets manta \
            --docker-repo ${{ secrets.AZ_CR }} \
            --image-tag ${{ needs.build_args_job.outputs.image_tag }} \
            --input-json $DOCKERS_AZURE \
            --output-json $DOCKERS_AZURE \
            --prune-after-each-image \
            --disable-git-protect

      - name: Commit Changes to dockers_*.json
        if: steps.build_and_publish.outputs.CHANGED
        run: |
          COMMIT_SHA=${{ needs.build_args_job.outputs.head_sha }}
          git config --global user.name 'gatk-sv-bot'
          git config --global user.email '101641599+gatk-sv-bot@users.noreply.github.com'
<<<<<<< HEAD
          git commit $DOCKERS_AZURE $DOCKERS_GCP -m "Update docker images list, triggered by "${COMMIT_SHA::8}
          git pull --rebase origin master
=======
          git commit ./inputs/values/dockers.json -m "Update docker images list, triggered by "${COMMIT_SHA::8}
          git pull --rebase origin main
>>>>>>> c80adcba
          git push<|MERGE_RESOLUTION|>--- conflicted
+++ resolved
@@ -244,11 +244,6 @@
           COMMIT_SHA=${{ needs.build_args_job.outputs.head_sha }}
           git config --global user.name 'gatk-sv-bot'
           git config --global user.email '101641599+gatk-sv-bot@users.noreply.github.com'
-<<<<<<< HEAD
           git commit $DOCKERS_AZURE $DOCKERS_GCP -m "Update docker images list, triggered by "${COMMIT_SHA::8}
-          git pull --rebase origin master
-=======
-          git commit ./inputs/values/dockers.json -m "Update docker images list, triggered by "${COMMIT_SHA::8}
           git pull --rebase origin main
->>>>>>> c80adcba
           git push