version 1.0

import "Structs.wdl"
import "TasksMakeCohortVcf.wdl" as tasks_cohort

workflow SVConcordance {
  input {
    # Vcfs must be formatted using FormatVcfForGatk (if unsure, check for ECN FORMAT field)
    File eval_vcf
    File truth_vcf
    String output_prefix

    File contig_list
    File reference_dict

    # Stratification parameters
    File? clustering_config
    File? stratification_config
    Array[String]? track_names
    Array[File]? track_intervals

    String gatk_docker
    String sv_base_mini_docker

    Float? java_mem_fraction

    RuntimeAttr? runtime_attr_sv_concordance
    RuntimeAttr? runtime_override_concat_shards
  }

  scatter (contig in read_lines(contig_list)) {
    call SVConcordanceTask {
      input:
        eval_vcf=eval_vcf,
        truth_vcf=truth_vcf,
        output_prefix="~{output_prefix}.concordance.~{contig}",
        contig=contig,
        clustering_config=clustering_config,
        stratification_config=stratification_config,
        track_names=track_names,
        track_intervals=track_intervals,
        reference_dict=reference_dict,
        java_mem_fraction=java_mem_fraction,
        gatk_docker=gatk_docker,
        runtime_attr_override=runtime_attr_sv_concordance
    }
  }

  call tasks_cohort.ConcatVcfs {
    input:
      vcfs=SVConcordanceTask.out,
      vcfs_idx=SVConcordanceTask.out_index,
      naive=true,
      outfile_prefix="~{output_prefix}.concordance",
      sv_base_mini_docker=sv_base_mini_docker,
      runtime_attr_override=runtime_override_concat_shards
  }

  output {
    File concordance_vcf = ConcatVcfs.concat_vcf
    File concordance_vcf_index = ConcatVcfs.concat_vcf_idx
  }
}

task SVConcordanceTask {
  input {
    File truth_vcf
    File eval_vcf
    String output_prefix
    File reference_dict
    String? contig
    File? clustering_config
    File? stratification_config
    Array[String]? track_names
    Array[File]? track_intervals
    String? additional_args

    Float? java_mem_fraction
    String gatk_docker
    RuntimeAttr? runtime_attr_override
  }

  parameter_meta {
    truth_vcf: {
                 localization_optional: true
               }
    eval_vcf:  {
                 localization_optional: true
               }
  }

  RuntimeAttr default_attr = object {
                               cpu_cores: 1,
                               mem_gb: 16,
                               disk_gb: ceil(10 + size(eval_vcf, "GB") * 4 + size(truth_vcf, "GB")),
                               boot_disk_gb: 10,
                               preemptible_tries: 3,
                               max_retries: 1
                             }
  RuntimeAttr runtime_attr = select_first([runtime_attr_override, default_attr])

  output {
    File out = "~{output_prefix}.vcf.gz"
    File out_index = "~{output_prefix}.vcf.gz.tbi"
  }
  command <<<
    set -euo pipefail

    function getJavaMem() {
    # get JVM memory in MiB by getting total memory from /proc/meminfo
    # and multiplying by java_mem_fraction
      cat /proc/meminfo \
        | awk -v MEM_FIELD="$1" '{
          f[substr($1, 1, length($1)-1)] = $2
        } END {
          printf "%dM", f[MEM_FIELD] * ~{default="0.85" java_mem_fraction} / 1024
        }'
    }
    JVM_MAX_MEM=$(getJavaMem MemTotal)
    echo "JVM memory: $JVM_MAX_MEM"

<<<<<<< HEAD
    TRACK_NAMES_CMD=$( 
      if [ ~{if defined(track_names) then "1" else "0"} -eq 1 ]; then
        echo "--track-name ~{sep=' --track-name ' track_names}"
      fi
    )

    TRACK_INTERVALS_CMD=$(
      if [ ~{if defined(track_intervals) then "1" else "0"} -eq 1 ]; then
        echo "--track-intervals ~{sep=' --track-intervals ' track_intervals}"
      fi
    )

=======
>>>>>>> 3fb4aee6
    gatk --java-options "-Xmx${JVM_MAX_MEM}" SVConcordance \
      ~{"-L " + contig} \
      --sequence-dictionary ~{reference_dict} \
      --eval ~{eval_vcf} \
      --truth ~{truth_vcf} \
      -O ~{output_prefix}.vcf.gz \
<<<<<<< HEAD
      ~{if defined(clustering_config) then "--clustering-config " + clustering_config else ""} \
      ~{if defined(stratification_config) then "--stratify-config " + stratification_config else ""} \
      $TRACK_INTERVALS_CMD \
      $TRACK_NAMES_CMD \
=======
>>>>>>> 3fb4aee6
      ~{additional_args}
  >>>
  runtime {
    cpu: select_first([runtime_attr.cpu_cores, default_attr.cpu_cores])
    memory: select_first([runtime_attr.mem_gb, default_attr.mem_gb]) + " GiB"
    disks: "local-disk " + select_first([runtime_attr.disk_gb, default_attr.disk_gb]) + " HDD"
    bootDiskSizeGb: select_first([runtime_attr.boot_disk_gb, default_attr.boot_disk_gb])
    docker: gatk_docker
    preemptible: select_first([runtime_attr.preemptible_tries, default_attr.preemptible_tries])
    maxRetries: select_first([runtime_attr.max_retries, default_attr.max_retries])
  }
}<|MERGE_RESOLUTION|>--- conflicted
+++ resolved
@@ -119,7 +119,6 @@
     JVM_MAX_MEM=$(getJavaMem MemTotal)
     echo "JVM memory: $JVM_MAX_MEM"
 
-<<<<<<< HEAD
     TRACK_NAMES_CMD=$( 
       if [ ~{if defined(track_names) then "1" else "0"} -eq 1 ]; then
         echo "--track-name ~{sep=' --track-name ' track_names}"
@@ -132,21 +131,16 @@
       fi
     )
 
-=======
->>>>>>> 3fb4aee6
     gatk --java-options "-Xmx${JVM_MAX_MEM}" SVConcordance \
       ~{"-L " + contig} \
       --sequence-dictionary ~{reference_dict} \
       --eval ~{eval_vcf} \
       --truth ~{truth_vcf} \
       -O ~{output_prefix}.vcf.gz \
-<<<<<<< HEAD
       ~{if defined(clustering_config) then "--clustering-config " + clustering_config else ""} \
       ~{if defined(stratification_config) then "--stratify-config " + stratification_config else ""} \
       $TRACK_INTERVALS_CMD \
       $TRACK_NAMES_CMD \
-=======
->>>>>>> 3fb4aee6
       ~{additional_args}
   >>>
   runtime {
