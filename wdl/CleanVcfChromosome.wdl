version 1.0

import "Structs.wdl"
import "TasksMakeCohortVcf.wdl" as MiniTasks
import "FormatVcfForGatk.wdl" as fvcf

workflow CleanVcfChromosome {
<<<<<<< HEAD
	input {
		File vcf
		String contig
		String chr_x
		String chr_y
		String prefix

		File background_list
		File bothsides_pass_list
		File? outlier_samples_list
		File ped_file
		File ploidy_table
		
		File allosome_fai
		File HERVK_reference
		File LINE1_reference
		
		String gatk_docker
		String linux_docker
		String sv_base_mini_docker
		String sv_pipeline_docker
		File? svtk_to_gatk_script  # For debugging
		File? make_clean_gq_script

		# overrides for local tasks
		RuntimeAttr? runtime_attr_preprocess
		RuntimeAttr? runtime_attr_revise_overlapping_cnvs
		RuntimeAttr? runtime_attr_revise_large_cnvs
		RuntimeAttr? runtime_attr_revise_abnormal_allosomes
		RuntimeAttr? runtime_attr_revise_multiallelics
		RuntimeAttr? runtime_attr_postprocess
		RuntimeAttr? runtime_override_stitch_fragmented_cnvs
		RuntimeAttr? runtime_override_final_cleanup
		RuntimeAttr? runtime_override_rescue_me_dels
		RuntimeAttr? runtime_attr_add_high_fp_rate_filters
=======
  input {
    File vcf
    String contig
    File background_list
    File ped_file
    File allosome_fai
    String prefix
    Int max_shards_per_chrom_step1
    File bothsides_pass_list
    Int min_records_per_shard_step1
    Int samples_per_step2_shard
    Int clean_vcf1b_records_per_shard
    Int clean_vcf5_records_per_shard
    Int? clean_vcf5_threads_per_task
    File? outlier_samples_list
    Int? max_samples_per_shard_step3

    File HERVK_reference
    File LINE1_reference
    File intron_reference

    File ploidy_table
    String chr_x
    String chr_y

    File? svtk_to_gatk_script  # For debugging
    File? make_clean_gq_script

    String linux_docker
    String sv_base_mini_docker
    String sv_pipeline_docker

    # overrides for local tasks
    RuntimeAttr? runtime_override_clean_vcf_1a
    RuntimeAttr? runtime_override_clean_vcf_2
    RuntimeAttr? runtime_override_clean_vcf_3
    RuntimeAttr? runtime_override_clean_vcf_4
    RuntimeAttr? runtime_override_clean_vcf_5_scatter
    RuntimeAttr? runtime_override_clean_vcf_5_make_cleangq
    RuntimeAttr? runtime_override_clean_vcf_5_find_redundant_multiallelics
    RuntimeAttr? runtime_override_clean_vcf_5_polish
    RuntimeAttr? runtime_override_stitch_fragmented_cnvs
    RuntimeAttr? runtime_override_final_cleanup
    RuntimeAttr? runtime_override_rescue_me_dels
    RuntimeAttr? runtime_attr_add_high_fp_rate_filters
    RuntimeAttr? runtime_attr_add_retro_del_filters

    # Clean vcf 1b
    RuntimeAttr? runtime_attr_override_subset_large_cnvs_1b
    RuntimeAttr? runtime_attr_override_sort_bed_1b
    RuntimeAttr? runtime_attr_override_intersect_bed_1b
    RuntimeAttr? runtime_attr_override_build_dict_1b
    RuntimeAttr? runtime_attr_override_scatter_1b
    RuntimeAttr? runtime_attr_override_filter_vcf_1b
    RuntimeAttr? runtime_override_concat_vcfs_1b
    RuntimeAttr? runtime_override_cat_multi_cnvs_1b

    RuntimeAttr? runtime_override_preconcat_step1
    RuntimeAttr? runtime_override_fix_header_step1
>>>>>>> eab3f4de

    RuntimeAttr? runtime_override_preconcat_drc
    RuntimeAttr? runtime_override_fix_header_drc

		RuntimeAttr? runtime_override_drop_redundant_cnvs
		RuntimeAttr? runtime_override_sort_drop_redundant_cnvs
		RuntimeAttr? runtime_attr_format
	}

	call fvcf.FormatVcf as FormatVcfToClean {
		input:
			vcf=vcf,
			ploidy_table=ploidy_table,
			output_prefix="~{prefix}.formatted",
			sv_pipeline_docker=sv_pipeline_docker,
			runtime_attr_override=runtime_attr_format
	}

	call CleanVcfPreprocess {
		input:
			vcf=FormatVcfToClean.out,
			chr_x=chr_x,
			chr_y=chr_y,
			background_list=background_list,
			bothsides_pass_list=bothsides_pass_list,
			prefix="~{prefix}.preprocess",
			sv_pipeline_docker=sv_pipeline_docker,
			runtime_attr_override=runtime_attr_preprocess
	}

	call CleanVcfReviseOverlappingCnvs {
		input:
			vcf=CleanVcfPreprocess.out,
			prefix="~{prefix}.revise_overlapping_cnvs",
			gatk_docker=gatk_docker,
			runtime_attr_override=runtime_attr_revise_overlapping_cnvs
	}

	call CleanVcfReviseMultiallelicCnvs {
		input:
			vcf=CleanVcfReviseOverlappingCnvs.out,
			outlier_samples_list=outlier_samples_list,
			prefix="~{prefix}.revise_multiallelic_cnvs",
			gatk_docker=gatk_docker,
			runtime_attr_override=runtime_attr_revise_large_cnvs
	}

	call CleanVcfReviseAbnormalAllosomes {
		input:
			vcf=CleanVcfReviseMultiallelicCnvs.out,
			prefix="~{prefix}.revise_abnormal_allosomes",
			gatk_docker=gatk_docker,
			runtime_attr_override=runtime_attr_revise_abnormal_allosomes
	}

	call CleanVcfReviseOverlappingMultiallelics {
		input:
			vcf=CleanVcfReviseAbnormalAllosomes.out,
			prefix="~{prefix}.revise_overlapping_multiallelics",
			gatk_docker=gatk_docker,
			runtime_attr_override=runtime_attr_revise_multiallelics
	}

	call CleanVcfPostprocess {
		input:
			vcf=CleanVcfReviseOverlappingMultiallelics.out,
			prefix="~{prefix}.postprocess",
			sv_pipeline_docker=sv_pipeline_docker,
			runtime_attr_override=runtime_attr_postprocess
	}

	call DropRedundantCnvs {
		input:
			vcf=CleanVcfPostprocess.out,
			prefix="~{prefix}.drop_redundant_cnvs",
			contig=contig,
			sv_pipeline_docker=sv_pipeline_docker,
			runtime_attr_override=runtime_override_drop_redundant_cnvs
	}

  call MiniTasks.SortVcf as SortDropRedundantCnvs {
    input:
      vcf=DropRedundantCnvs.out,
      outfile_prefix="~{prefix}.drop_redundant_cnvs.sorted",
      sv_base_mini_docker=sv_base_mini_docker,
      runtime_attr_override=runtime_override_sort_drop_redundant_cnvs
  }

  call StitchFragmentedCnvs {
    input:
      vcf=SortDropRedundantCnvs.out,
      prefix="~{prefix}.stitch_fragmented_cnvs",
      sv_pipeline_docker=sv_pipeline_docker,
      runtime_attr_override=runtime_override_stitch_fragmented_cnvs
  }

	call RescueMobileElementDeletions {
		input:
		vcf = StitchFragmentedCnvs.stitched_vcf_shard,
		prefix = "~{prefix}.rescue_me_dels",
		LINE1 = LINE1_reference,
		HERVK = HERVK_reference,
		sv_pipeline_docker = sv_pipeline_docker,
		runtime_attr_override = runtime_override_rescue_me_dels
  }

  call AddHighFDRFilters {
    input:
      vcf=RescueMobileElementDeletions.out,
      prefix="~{prefix}.high_fdr_filtered",
      sv_pipeline_docker=sv_pipeline_docker,
      runtime_attr_override=runtime_attr_add_high_fp_rate_filters
  }

  call AddRetroDelFilters {
    input:
      vcf=AddHighFDRFilters.out,
      intron_reference=intron_reference,
      contig=contig,
      prefix="~{prefix}.retro_del_filtered",
      sv_pipeline_docker=sv_pipeline_docker,
      runtime_attr_override=runtime_attr_add_retro_del_filters
  }

  call FinalCleanup {
    input:
      vcf=AddRetroDelFilters.out,
      contig=contig,
      prefix="~{prefix}.final_cleanup",
      sv_pipeline_docker=sv_pipeline_docker,
      runtime_attr_override=runtime_override_final_cleanup
  }

  call fvcf.FormatVcf as FormatVcfToOutput {
    input:
      vcf=FinalCleanup.final_cleaned_shard,
      ploidy_table=ploidy_table,
      output_prefix="~{prefix}.final_format",
      sv_pipeline_docker=sv_pipeline_docker,
      runtime_attr_override=runtime_attr_format
  }
	
	output {
		File out = FormatVcfToOutput.out
		File out_idx = FormatVcfToOutput.out_index
	}
}

task CleanVcfPreprocess {
	input {
		File vcf
		String chr_x
		String chr_y
		File background_list
		File bothsides_pass_list
		String prefix
		String sv_pipeline_docker
		RuntimeAttr? runtime_attr_override
	}

	RuntimeAttr runtime_default = object {
		mem_gb: 3.75,
		disk_gb: ceil(10.0 + size(vcf, "GB") * 2),
		cpu_cores: 1,
		preemptible_tries: 3,
		max_retries: 1,
		boot_disk_gb: 10
	}						
	RuntimeAttr runtime_override = select_first([runtime_attr_override, runtime_default])
	runtime {
		memory: "~{select_first([runtime_override.mem_gb, runtime_default.mem_gb])} GB"
		disks: "local-disk ~{select_first([runtime_override.disk_gb, runtime_default.disk_gb])} HDD"
		cpu: select_first([runtime_override.cpu_cores, runtime_default.cpu_cores])
		preemptible: select_first([runtime_override.preemptible_tries, runtime_default.preemptible_tries])
		maxRetries: select_first([runtime_override.max_retries, runtime_default.max_retries])
		docker: sv_pipeline_docker
		bootDiskSizeGb: select_first([runtime_override.boot_disk_gb, runtime_default.boot_disk_gb])
	}

	Int java_mem_mb = ceil(select_first([runtime_override.mem_gb, runtime_default.mem_gb]) * 1000 * 0.7)
	String output_vcf = "~{prefix}.vcf.gz"

	command <<<
		set -euo pipefail

		if [ ! -f "~{vcf}.tbi" ]; then
			tabix -p vcf ~{vcf}
		fi

		python /opt/sv-pipeline/04_variant_resolution/scripts/replace_ev_numeric_code_with_string.py \
			~{vcf} \
			processed.vcf.gz

		zgrep '^##' processed.vcf.gz > header.txt

		cat <<EOF >> header.txt
		##FILTER=<ID=UNRESOLVED,Description="Variant is unresolved">
		##INFO=<ID=HIGH_SR_BACKGROUND,Number=0,Type=Flag,Description="Variant has high number of SR splits in background samples">
		##INFO=<ID=BOTHSIDES_SUPPORT,Number=0,Type=Flag,Description="Variant has read-level support for both sides of breakpoint">
		##INFO=<ID=REVISED_EVENT,Number=0,Type=Flag,Description="Variant has been revised due to a copy number mismatch">
		EOF

		zgrep '^#CHROM' processed.vcf.gz >> header.txt

		bcftools view processed.vcf.gz | bcftools reheader -h header.txt | bgzip -c > processed.reheader.vcf.gz

		rm processed.vcf.gz header.txt
		
		python /opt/sv-pipeline/04_variant_resolution/scripts/cleanvcf_preprocess.py \
			-V processed.reheader.vcf.gz \
			-O ~{output_vcf} \
			--chrX ~{chr_x} \
			--chrY ~{chr_y} \
			--fail-list ~{background_list} \
			--pass-list ~{bothsides_pass_list}

		tabix -p vcf ~{output_vcf}
	>>>

	output {
		File out="~{output_vcf}"
		File out_idx="~{output_vcf}.tbi"
	}
}

task CleanVcfReviseOverlappingCnvs {
	input {
		File vcf
		String prefix
		String gatk_docker
		RuntimeAttr? runtime_attr_override
	}

	RuntimeAttr runtime_default = object {
		mem_gb: 3.75,
		disk_gb: ceil(10.0 + size(vcf, "GB") * 2),
		cpu_cores: 1,
		preemptible_tries: 3,
		max_retries: 1,
		boot_disk_gb: 10
	}						
	RuntimeAttr runtime_override = select_first([runtime_attr_override, runtime_default])
	runtime {
		memory: "~{select_first([runtime_override.mem_gb, runtime_default.mem_gb])} GB"
		disks: "local-disk ~{select_first([runtime_override.disk_gb, runtime_default.disk_gb])} HDD"
		cpu: select_first([runtime_override.cpu_cores, runtime_default.cpu_cores])
		preemptible: select_first([runtime_override.preemptible_tries, runtime_default.preemptible_tries])
		maxRetries: select_first([runtime_override.max_retries, runtime_default.max_retries])
		docker: gatk_docker
		bootDiskSizeGb: select_first([runtime_override.boot_disk_gb, runtime_default.boot_disk_gb])
	}

	Int java_mem_mb = ceil(select_first([runtime_override.mem_gb, runtime_default.mem_gb]) * 1000 * 0.7)
	String output_vcf = "~{prefix}.vcf.gz"

	command <<<
		set -euo pipefail

		if [ ! -f "~{vcf}.tbi" ]; then
			tabix -p vcf ~{vcf}
		fi
		
		gatk --java-options "-Xmx~{java_mem_mb}m" SVReviseOverlappingCnvs \
			-V ~{vcf} \
			-O ~{output_vcf}
	>>>

	output {
		File out="~{output_vcf}"
		File out_idx="~{output_vcf}.tbi"
	}
}

task CleanVcfReviseMultiallelicCnvs {
	input {
		File vcf
		File? outlier_samples_list
		String prefix
		String gatk_docker
		RuntimeAttr? runtime_attr_override
	}

	RuntimeAttr runtime_default = object {
		mem_gb: 3.75,
		disk_gb: ceil(10.0 + size(vcf, "GB") * 2),
		cpu_cores: 1,
		preemptible_tries: 3,
		max_retries: 1,
		boot_disk_gb: 10
	}
																
																					
	RuntimeAttr runtime_override = select_first([runtime_attr_override, runtime_default])
	runtime {
		memory: "~{select_first([runtime_override.mem_gb, runtime_default.mem_gb])} GB"
		disks: "local-disk ~{select_first([runtime_override.disk_gb, runtime_default.disk_gb])} HDD"
		cpu: select_first([runtime_override.cpu_cores, runtime_default.cpu_cores])
		preemptible: select_first([runtime_override.preemptible_tries, runtime_default.preemptible_tries])
		maxRetries: select_first([runtime_override.max_retries, runtime_default.max_retries])
		docker: gatk_docker
		bootDiskSizeGb: select_first([runtime_override.boot_disk_gb, runtime_default.boot_disk_gb])
	}

	Int java_mem_mb = ceil(select_first([runtime_override.mem_gb, runtime_default.mem_gb]) * 1000 * 0.7)
	String output_vcf = "~{prefix}.vcf.gz"

	command <<<
		set -euo pipefail

		if [ ! -f "~{vcf}.tbi" ]; then
			tabix -p vcf ~{vcf}
		fi
		
		gatk --java-options "-Xmx~{java_mem_mb}m" SVReviseMutliallelicCnvs \
			-V ~{vcf} \
			-O ~{output_vcf} \
			~{if defined(outlier_samples_list) then "--outlier-samples ~{outlier_samples_list}" else "" }
	>>>

	output {
		File out="~{output_vcf}"
		File out_idx="~{output_vcf}.tbi"
	}
}

task CleanVcfReviseAbnormalAllosomes {
	input {
		File vcf
		String prefix
		String gatk_docker
		RuntimeAttr? runtime_attr_override
	}

	RuntimeAttr runtime_default = object {
		mem_gb: 3.75,
		disk_gb: ceil(10.0 + size(vcf, "GB") * 2),
		cpu_cores: 1,
		preemptible_tries: 3,
		max_retries: 1,
		boot_disk_gb: 10
	}						
	RuntimeAttr runtime_override = select_first([runtime_attr_override, runtime_default])
	runtime {
		memory: "~{select_first([runtime_override.mem_gb, runtime_default.mem_gb])} GB"
		disks: "local-disk ~{select_first([runtime_override.disk_gb, runtime_default.disk_gb])} HDD"
		cpu: select_first([runtime_override.cpu_cores, runtime_default.cpu_cores])
		preemptible: select_first([runtime_override.preemptible_tries, runtime_default.preemptible_tries])
		maxRetries: select_first([runtime_override.max_retries, runtime_default.max_retries])
		docker: gatk_docker
		bootDiskSizeGb: select_first([runtime_override.boot_disk_gb, runtime_default.boot_disk_gb])
	}

	Int java_mem_mb = ceil(select_first([runtime_override.mem_gb, runtime_default.mem_gb]) * 1000 * 0.7)
	String output_vcf = "~{prefix}.vcf.gz"

	command <<<
		set -euo pipefail

		if [ ! -f "~{vcf}.tbi" ]; then
			tabix -p vcf ~{vcf}
		fi
		
		gatk --java-options "-Xmx~{java_mem_mb}m" SVReviseAbnormalAllosomes \
			-V ~{vcf} \
			-O ~{output_vcf}
	>>>

	output {
		File out="~{output_vcf}"
		File out_idx="~{output_vcf}.tbi"
	}
}

task CleanVcfReviseOverlappingMultiallelics {
	input {
		File vcf
		String prefix
		String gatk_docker
		RuntimeAttr? runtime_attr_override
	}

	RuntimeAttr runtime_default = object {
		mem_gb: 3.75,
		disk_gb: ceil(10.0 + size(vcf, "GB") * 2),
		cpu_cores: 1,
		preemptible_tries: 3,
		max_retries: 1,
		boot_disk_gb: 10
	}			
	RuntimeAttr runtime_override = select_first([runtime_attr_override, runtime_default])
	runtime {
		memory: "~{select_first([runtime_override.mem_gb, runtime_default.mem_gb])} GB"
		disks: "local-disk ~{select_first([runtime_override.disk_gb, runtime_default.disk_gb])} HDD"
		cpu: select_first([runtime_override.cpu_cores, runtime_default.cpu_cores])
		preemptible: select_first([runtime_override.preemptible_tries, runtime_default.preemptible_tries])
		maxRetries: select_first([runtime_override.max_retries, runtime_default.max_retries])
		docker: gatk_docker
		bootDiskSizeGb: select_first([runtime_override.boot_disk_gb, runtime_default.boot_disk_gb])
	}

	Int java_mem_mb = ceil(select_first([runtime_override.mem_gb, runtime_default.mem_gb]) * 1000 * 0.7)
	String output_vcf = "~{prefix}.vcf.gz"

	command <<<
		set -euo pipefail

		if [ ! -f "~{vcf}.tbi" ]; then
			tabix -p vcf ~{vcf}
		fi
		
		gatk --java-options "-Xmx~{java_mem_mb}m" SVReviseOverlappingMultiallelics \
			-V ~{vcf} \
			-O ~{output_vcf}
	>>>

	output {
		File out="~{output_vcf}"
		File out_idx="~{output_vcf}.tbi"
	}
}

task CleanVcfPostprocess {
	input {
		File vcf
		String prefix
		String sv_pipeline_docker
		RuntimeAttr? runtime_attr_override
	}

	RuntimeAttr runtime_default = object {
		mem_gb: 3.75,
		disk_gb: ceil(10.0 + size(vcf, "GB") * 2),
		cpu_cores: 1,
		preemptible_tries: 3,
		max_retries: 1,
		boot_disk_gb: 10
	}				
	RuntimeAttr runtime_override = select_first([runtime_attr_override, runtime_default])
	runtime {
		memory: "~{select_first([runtime_override.mem_gb, runtime_default.mem_gb])} GB"
		disks: "local-disk ~{select_first([runtime_override.disk_gb, runtime_default.disk_gb])} HDD"
		cpu: select_first([runtime_override.cpu_cores, runtime_default.cpu_cores])
		preemptible: select_first([runtime_override.preemptible_tries, runtime_default.preemptible_tries])
		maxRetries: select_first([runtime_override.max_retries, runtime_default.max_retries])
		docker: sv_pipeline_docker
		bootDiskSizeGb: select_first([runtime_override.boot_disk_gb, runtime_default.boot_disk_gb])
	}

	Int java_mem_mb = ceil(select_first([runtime_override.mem_gb, runtime_default.mem_gb]) * 1000 * 0.7)
	String output_vcf = "~{prefix}.vcf.gz"

	command <<<
		set -euo pipefail

		if [ ! -f "~{vcf}.tbi" ]; then
			tabix -p vcf ~{vcf}
		fi

		python /opt/sv-pipeline/04_variant_resolution/scripts/cleanvcf_postprocess.py \
			-V ~{vcf} \
			-O processed.vcf.gz

		bcftools annotate -x INFO/MULTIALLELIC,INFO/UNRESOLVED,INFO/EVENT,INFO/REVISED_EVENT,INFO/MULTI_CNV,INFO/varGQ processed.vcf.gz -o processed.annotated.vcf.gz -O z

		bcftools view -h processed.annotated.vcf.gz | grep "^##" | \
			grep -v -E "CIPOS|CIEND|RMSSTD|source|bcftools|GATKCommandLine|##FORMAT=<ID=EV>|##ALT=<ID=UNR>|##INFO=<ID=(MULTIALLELIC|UNRESOLVED|EVENT|REVISED_EVENT|MULTI_CNV|varGQ)" > temp_header.txt
		echo '##INFO=<ID=UNRESOLVED_TYPE,Number=1,Type=String,Description="Class of unresolved variant.">' >> temp_header.txt
		echo '##ALT=<ID=CNV,Description="Copy Number Polymorphism">' >> temp_header.txt

		bcftools view -h processed.annotated.vcf.gz | grep "^#CHROM" > chrom_header.txt

		cat temp_header.txt chrom_header.txt > header.txt
		
		bcftools reheader -h header.txt processed.annotated.vcf.gz -o ~{output_vcf}
		
		tabix -p vcf ~{output_vcf}
	>>>

	output {
		File out="~{output_vcf}"
		File out_idx="~{output_vcf}.tbi"
	}
}

task RescueMobileElementDeletions {
  input {
    File vcf
    String prefix
    File LINE1
    File HERVK
    String sv_pipeline_docker
    RuntimeAttr? runtime_attr_override
  }

  Float input_size = size(vcf, "GiB")
  RuntimeAttr runtime_default = object {
    mem_gb: 3.75 + input_size * 1.5,
    disk_gb: ceil(100.0 + input_size * 3.0),
    cpu_cores: 1,
    preemptible_tries: 3,
    max_retries: 1,
    boot_disk_gb: 10
  }
  RuntimeAttr runtime_override = select_first([runtime_attr_override, runtime_default])
  runtime {
    memory: "~{select_first([runtime_override.mem_gb, runtime_default.mem_gb])} GB"
    disks: "local-disk ~{select_first([runtime_override.disk_gb, runtime_default.disk_gb])} HDD"
    cpu: select_first([runtime_override.cpu_cores, runtime_default.cpu_cores])
    preemptible: select_first([runtime_override.preemptible_tries, runtime_default.preemptible_tries])
    maxRetries: select_first([runtime_override.max_retries, runtime_default.max_retries])
    docker: sv_pipeline_docker
    bootDiskSizeGb: select_first([runtime_override.boot_disk_gb, runtime_default.boot_disk_gb])
  }

  command <<<
    set -euo pipefail

    python <<CODE
import os
import pysam
fin=pysam.VariantFile("~{vcf}")
fo=pysam.VariantFile("~{prefix}.bnd_del.vcf.gz", 'w', header = fin.header)
for record in fin:
    if record.info['SVTYPE'] in ['BND'] and record.info['STRANDS']=="+-" and record.chrom == record.info['CHR2'] and record.info['END2'] - record.start < 10000:
        record.info['SVLEN'] = record.info['END2'] - record.start
        fo.write(record)
fin.close()
fo.close()
CODE

    tabix -p vcf ~{prefix}.bnd_del.vcf.gz

    svtk vcf2bed ~{prefix}.bnd_del.vcf.gz -i ALL --include-filters ~{prefix}.bnd_del.bed
    bgzip ~{prefix}.bnd_del.bed

    bedtools coverage -wo -a ~{prefix}.bnd_del.bed.gz -b ~{LINE1} | awk '{if ($NF>.5) print}' | cut -f4 | sed -e 's/$/\tDEL\tPASS\toverlap_LINE1/' > manual_revise.MEI_DEL_from_BND.SVID_SVTYPE_FILTER_INFO.tsv
    bedtools coverage -wo -a ~{prefix}.bnd_del.bed.gz -b ~{HERVK} | awk '{if ($NF>.5) print}' | cut -f4 | sed -e 's/$/\tDEL\tPASS\toverlap_HERVK/' >> manual_revise.MEI_DEL_from_BND.SVID_SVTYPE_FILTER_INFO.tsv

    python <<CODE
import pysam
def SVID_MEI_DEL_readin(MEI_DEL_reset):
    out={}
    fin=open(MEI_DEL_reset)
    for line in fin:
        pin=line.strip().split()
        if not pin[0] in out.keys():
            out[pin[0]] = pin[3]
    fin.close()
    return out

hash_MEI_DEL_reset = SVID_MEI_DEL_readin("manual_revise.MEI_DEL_from_BND.SVID_SVTYPE_FILTER_INFO.tsv")
fin=pysam.VariantFile("~{vcf}")
fo=pysam.VariantFile("~{prefix}.vcf.gz", 'w', header = fin.header)
for record in fin:
    if record.id in hash_MEI_DEL_reset.keys():
        del record.filter['UNRESOLVED']
        record.info['SVTYPE'] = 'DEL'
        record.info['SVLEN'] = record.info['END2'] - record.start
        record.stop = record.info['END2']
        record.info.pop("CHR2")
        record.info.pop("END2")
        record.info.pop("UNRESOLVED_TYPE")
        if hash_MEI_DEL_reset[record.id] == 'overlap_LINE1':
            record.alts = ('<DEL:ME:LINE1>',)
        if hash_MEI_DEL_reset[record.id] == 'overlap_HERVK':
            record.alts = ('<DEL:ME:HERVK>',)
    fo.write(record)
fin.close()
fo.close()
CODE
  >>>

  output {
    File out = "~{prefix}.vcf.gz"
  }
}


# Remove CNVs that are redundant with CPX events or other CNVs
task DropRedundantCnvs {
  input {
    File vcf
    String prefix
    String contig
    String sv_pipeline_docker
    RuntimeAttr? runtime_attr_override
  }

  Float input_size = size(vcf, "GiB")
  # disk is cheap, read/write speed is proportional to disk size, and disk IO is a significant time factor:
  # in tests on large VCFs, memory usage is ~1.0 * input VCF size
  # the biggest disk usage is at the end of the task, with input + output VCF on disk
  Int cpu_cores = 2 # speed up compression / decompression of VCFs
  RuntimeAttr runtime_default = object {
    mem_gb: 3.75 + input_size * 1.5,
    disk_gb: ceil(100.0 + input_size * 2.0),
    cpu_cores: cpu_cores,
    preemptible_tries: 3,
    max_retries: 1,
    boot_disk_gb: 10
  }
  RuntimeAttr runtime_override = select_first([runtime_attr_override, runtime_default])
  runtime {
    memory: "~{select_first([runtime_override.mem_gb, runtime_default.mem_gb])} GB"
    disks: "local-disk ~{select_first([runtime_override.disk_gb, runtime_default.disk_gb])} HDD"
    cpu: select_first([runtime_override.cpu_cores, runtime_default.cpu_cores])
    preemptible: select_first([runtime_override.preemptible_tries, runtime_default.preemptible_tries])
    maxRetries: select_first([runtime_override.max_retries, runtime_default.max_retries])
    docker: sv_pipeline_docker
    bootDiskSizeGb: select_first([runtime_override.boot_disk_gb, runtime_default.boot_disk_gb])
  }

  command <<<
    set -euo pipefail
    /opt/sv-pipeline/04_variant_resolution/scripts/resolve_cpx_cnv_redundancies.py \
      ~{vcf} ~{prefix}.vcf.gz --temp-dir ./tmp
  >>>

  output {
    File out = "~{prefix}.vcf.gz"
  }
}


# Stitch fragmented RD-only calls found in 100% of the same samples
task StitchFragmentedCnvs {
  input {
    File vcf
    String prefix
    String sv_pipeline_docker
    RuntimeAttr? runtime_attr_override
  }

  Float input_size = size(vcf, "GB")
  RuntimeAttr runtime_default = object {
                                  mem_gb: 7.5,
                                  disk_gb: ceil(10.0 + input_size * 2),
                                  cpu_cores: 1,
                                  preemptible_tries: 3,
                                  max_retries: 1,
                                  boot_disk_gb: 10
                                }
  RuntimeAttr runtime_override = select_first([runtime_attr_override, runtime_default])
  Float mem_gb = select_first([runtime_override.mem_gb, runtime_default.mem_gb])
  Int java_mem_mb = ceil(mem_gb * 1000 * 0.8)

  runtime {
    memory: "~{mem_gb} GB"
    disks: "local-disk ~{select_first([runtime_override.disk_gb, runtime_default.disk_gb])} HDD"
    cpu: select_first([runtime_override.cpu_cores, runtime_default.cpu_cores])
    preemptible: select_first([runtime_override.preemptible_tries, runtime_default.preemptible_tries])
    maxRetries: select_first([runtime_override.max_retries, runtime_default.max_retries])
    docker: sv_pipeline_docker
    bootDiskSizeGb: select_first([runtime_override.boot_disk_gb, runtime_default.boot_disk_gb])
  }

  command <<<
    set -euo pipefail
    echo "First pass..."
    java -Xmx~{java_mem_mb}M -jar ${STITCH_JAR} 0.2 200000 0.2 ~{vcf} \
      | bgzip \
      > tmp.vcf.gz
    rm ~{vcf}
    echo "Second pass..."
    java -Xmx~{java_mem_mb}M -jar ${STITCH_JAR} 0.2 200000 0.2 tmp.vcf.gz \
      | bgzip \
      > ~{prefix}.vcf.gz
  >>>

  output {
    File stitched_vcf_shard = "~{prefix}.vcf.gz"
  }
}

# Add FILTER status for pockets of variants with high FP rate: wham-only DELs and Scramble-only SVAs with HIGH_SR_BACKGROUND
task AddHighFDRFilters {
  input {
    File vcf
    String prefix
    String sv_pipeline_docker
    RuntimeAttr? runtime_attr_override
  }

  Float input_size = size(vcf, "GiB")
  RuntimeAttr runtime_default = object {
    mem_gb: 3.75,
    disk_gb: ceil(10.0 + input_size * 3.0),
    cpu_cores: 1,
    preemptible_tries: 3,
    max_retries: 1,
    boot_disk_gb: 10
  }
  RuntimeAttr runtime_override = select_first([runtime_attr_override, runtime_default])
  runtime {
    memory: "~{select_first([runtime_override.mem_gb, runtime_default.mem_gb])} GB"
    disks: "local-disk ~{select_first([runtime_override.disk_gb, runtime_default.disk_gb])} HDD"
    cpu: select_first([runtime_override.cpu_cores, runtime_default.cpu_cores])
    preemptible: select_first([runtime_override.preemptible_tries, runtime_default.preemptible_tries])
    maxRetries: select_first([runtime_override.max_retries, runtime_default.max_retries])
    docker: sv_pipeline_docker
    bootDiskSizeGb: select_first([runtime_override.boot_disk_gb, runtime_default.boot_disk_gb])
  }

  command <<<
    set -euo pipefail

    python <<CODE
import pysam
with pysam.VariantFile("~{vcf}", 'r') as fin:
  header = fin.header
  header.add_line("##FILTER=<ID=HIGH_ALGORITHM_FDR,Description=\"Categories of variants with low precision including Wham-only deletions and certain Scramble SVAs\">")
  with pysam.VariantFile("~{prefix}.vcf.gz", 'w', header=header) as fo:
    for record in fin:
        if (record.info['ALGORITHMS'] == ('wham',) and record.info['SVTYPE'] == 'DEL') or \
          (record.info['ALGORITHMS'] == ('scramble',) and record.info['HIGH_SR_BACKGROUND'] and record.alts == ('<INS:ME:SVA>',)):
            record.filter.add('HIGH_ALGORITHM_FDR')
        fo.write(record)
CODE
  >>>

  output {
    File out = "~{prefix}.vcf.gz"
  }
}

# Add FILTER status for variants that are close to an intron
task AddRetroDelFilters {
  input {
    File vcf
    File intron_reference
    String contig
    String prefix
    String sv_pipeline_docker
    RuntimeAttr? runtime_attr_override
  }

  Float input_size = size(vcf, "GiB")
  Float intron_size = size(intron_reference, "GiB")
  RuntimeAttr runtime_default = object {
    mem_gb: 3.75,
    disk_gb: ceil(10.0 + input_size * 3.0 + intron_size * 2.0),
    cpu_cores: 1,
    preemptible_tries: 3,
    max_retries: 1,
    boot_disk_gb: 10
  }
  RuntimeAttr runtime_override = select_first([runtime_attr_override, runtime_default])
  runtime {
    memory: "~{select_first([runtime_override.mem_gb, runtime_default.mem_gb])} GB"
    disks: "local-disk ~{select_first([runtime_override.disk_gb, runtime_default.disk_gb])} HDD"
    cpu: select_first([runtime_override.cpu_cores, runtime_default.cpu_cores])
    preemptible: select_first([runtime_override.preemptible_tries, runtime_default.preemptible_tries])
    maxRetries: select_first([runtime_override.max_retries, runtime_default.max_retries])
    docker: sv_pipeline_docker
    bootDiskSizeGb: select_first([runtime_override.boot_disk_gb, runtime_default.boot_disk_gb])
  }

  command <<<
    set -euo pipefail
    
    python /opt/sv-pipeline/04_variant_resolution/scripts/add_retro_del_filters.py \
      ~{vcf} \
      ~{intron_reference} \
      ~{contig} \
      ~{prefix}.vcf.gz
  >>>

  output {
    File out = "~{prefix}.vcf.gz"
  }
}


# Final VCF cleanup
task FinalCleanup {
  input {
    File vcf
    String contig
    String prefix
    String sv_pipeline_docker
    RuntimeAttr? runtime_attr_override
  }

  # generally assume working disk size is ~2 * inputs, and outputs are ~2 *inputs, and inputs are not removed
  # generally assume working memory is ~3 * inputs
  Float input_size = size(vcf, "GB")
  Float base_disk_gb = 10.0
  Float base_mem_gb = 2.0
  Float input_mem_scale = 3.0
  Float input_disk_scale = 5.0
  RuntimeAttr runtime_default = object {
    mem_gb: base_mem_gb + input_size * input_mem_scale,
    disk_gb: ceil(base_disk_gb + input_size * input_disk_scale),
    cpu_cores: 1,
    preemptible_tries: 3,
    max_retries: 1,
    boot_disk_gb: 10
  }
  RuntimeAttr runtime_override = select_first([runtime_attr_override, runtime_default])
  runtime {
    memory: "~{select_first([runtime_override.mem_gb, runtime_default.mem_gb])} GB"
    disks: "local-disk ~{select_first([runtime_override.disk_gb, runtime_default.disk_gb])} HDD"
    cpu: select_first([runtime_override.cpu_cores, runtime_default.cpu_cores])
    preemptible: select_first([runtime_override.preemptible_tries, runtime_default.preemptible_tries])
    maxRetries: select_first([runtime_override.max_retries, runtime_default.max_retries])
    docker: sv_pipeline_docker
    bootDiskSizeGb: select_first([runtime_override.boot_disk_gb, runtime_default.boot_disk_gb])
  }

  command <<<
    set -eu -o pipefail
    
    /opt/sv-pipeline/04_variant_resolution/scripts/rename_after_vcfcluster.py \
      --chrom ~{contig} \
      --prefix ~{prefix} \
      ~{vcf} stdout \
      | bcftools annotate --no-version -e 'SVTYPE=="CNV" && SVLEN<5000' -x INFO/MEMBERS -Oz -o ~{prefix}.vcf.gz
    tabix ~{prefix}.vcf.gz
  >>>

  output {
    File final_cleaned_shard = "~{prefix}.vcf.gz"
    File final_cleaned_shard_idx = "~{prefix}.vcf.gz.tbi"
  }
}<|MERGE_RESOLUTION|>--- conflicted
+++ resolved
@@ -5,110 +5,47 @@
 import "FormatVcfForGatk.wdl" as fvcf
 
 workflow CleanVcfChromosome {
-<<<<<<< HEAD
 	input {
 		File vcf
 		String contig
-		String chr_x
-		String chr_y
-		String prefix
-
 		File background_list
 		File bothsides_pass_list
 		File? outlier_samples_list
 		File ped_file
-		File ploidy_table
+		File allosome_fai
+		String prefix
 		
-		File allosome_fai
 		File HERVK_reference
 		File LINE1_reference
-		
+		File intron_reference
+
+		File ploidy_table
+		String chr_x
+		String chr_y
+
+		File? svtk_to_gatk_script  # For debugging
+		File? make_clean_gq_script
+
 		String gatk_docker
 		String linux_docker
 		String sv_base_mini_docker
 		String sv_pipeline_docker
-		File? svtk_to_gatk_script  # For debugging
-		File? make_clean_gq_script
-
-		# overrides for local tasks
+
+		RuntimeAttr? runtime_attr_format_to_clean
 		RuntimeAttr? runtime_attr_preprocess
 		RuntimeAttr? runtime_attr_revise_overlapping_cnvs
 		RuntimeAttr? runtime_attr_revise_large_cnvs
 		RuntimeAttr? runtime_attr_revise_abnormal_allosomes
 		RuntimeAttr? runtime_attr_revise_multiallelics
 		RuntimeAttr? runtime_attr_postprocess
+		RuntimeAttr? runtime_override_drop_redundant_cnvs
+		RuntimeAttr? runtime_override_sort_drop_redundant_cnvs
 		RuntimeAttr? runtime_override_stitch_fragmented_cnvs
-		RuntimeAttr? runtime_override_final_cleanup
 		RuntimeAttr? runtime_override_rescue_me_dels
 		RuntimeAttr? runtime_attr_add_high_fp_rate_filters
-=======
-  input {
-    File vcf
-    String contig
-    File background_list
-    File ped_file
-    File allosome_fai
-    String prefix
-    Int max_shards_per_chrom_step1
-    File bothsides_pass_list
-    Int min_records_per_shard_step1
-    Int samples_per_step2_shard
-    Int clean_vcf1b_records_per_shard
-    Int clean_vcf5_records_per_shard
-    Int? clean_vcf5_threads_per_task
-    File? outlier_samples_list
-    Int? max_samples_per_shard_step3
-
-    File HERVK_reference
-    File LINE1_reference
-    File intron_reference
-
-    File ploidy_table
-    String chr_x
-    String chr_y
-
-    File? svtk_to_gatk_script  # For debugging
-    File? make_clean_gq_script
-
-    String linux_docker
-    String sv_base_mini_docker
-    String sv_pipeline_docker
-
-    # overrides for local tasks
-    RuntimeAttr? runtime_override_clean_vcf_1a
-    RuntimeAttr? runtime_override_clean_vcf_2
-    RuntimeAttr? runtime_override_clean_vcf_3
-    RuntimeAttr? runtime_override_clean_vcf_4
-    RuntimeAttr? runtime_override_clean_vcf_5_scatter
-    RuntimeAttr? runtime_override_clean_vcf_5_make_cleangq
-    RuntimeAttr? runtime_override_clean_vcf_5_find_redundant_multiallelics
-    RuntimeAttr? runtime_override_clean_vcf_5_polish
-    RuntimeAttr? runtime_override_stitch_fragmented_cnvs
-    RuntimeAttr? runtime_override_final_cleanup
-    RuntimeAttr? runtime_override_rescue_me_dels
-    RuntimeAttr? runtime_attr_add_high_fp_rate_filters
-    RuntimeAttr? runtime_attr_add_retro_del_filters
-
-    # Clean vcf 1b
-    RuntimeAttr? runtime_attr_override_subset_large_cnvs_1b
-    RuntimeAttr? runtime_attr_override_sort_bed_1b
-    RuntimeAttr? runtime_attr_override_intersect_bed_1b
-    RuntimeAttr? runtime_attr_override_build_dict_1b
-    RuntimeAttr? runtime_attr_override_scatter_1b
-    RuntimeAttr? runtime_attr_override_filter_vcf_1b
-    RuntimeAttr? runtime_override_concat_vcfs_1b
-    RuntimeAttr? runtime_override_cat_multi_cnvs_1b
-
-    RuntimeAttr? runtime_override_preconcat_step1
-    RuntimeAttr? runtime_override_fix_header_step1
->>>>>>> eab3f4de
-
-    RuntimeAttr? runtime_override_preconcat_drc
-    RuntimeAttr? runtime_override_fix_header_drc
-
-		RuntimeAttr? runtime_override_drop_redundant_cnvs
-		RuntimeAttr? runtime_override_sort_drop_redundant_cnvs
-		RuntimeAttr? runtime_attr_format
+		RuntimeAttr? runtime_attr_add_retro_del_filters
+		RuntimeAttr? runtime_override_final_cleanup
+		RuntimeAttr? runtime_attr_format_to_output
 	}
 
 	call fvcf.FormatVcf as FormatVcfToClean {
@@ -117,7 +54,7 @@
 			ploidy_table=ploidy_table,
 			output_prefix="~{prefix}.formatted",
 			sv_pipeline_docker=sv_pipeline_docker,
-			runtime_attr_override=runtime_attr_format
+			runtime_attr_override=runtime_attr_format_to_clean
 	}
 
 	call CleanVcfPreprocess {
@@ -241,7 +178,7 @@
       ploidy_table=ploidy_table,
       output_prefix="~{prefix}.final_format",
       sv_pipeline_docker=sv_pipeline_docker,
-      runtime_attr_override=runtime_attr_format
+      runtime_attr_override=runtime_attr_format_to_output
   }
 	
 	output {
