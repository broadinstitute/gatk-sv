--- conflicted
+++ resolved
@@ -243,15 +243,10 @@
       coveragefile = coveragefile,
       n_per_split = n_per_split,
       famfile = famfile,
-<<<<<<< HEAD
       regeno_sample_counts_lookup=regeno_sample_counts_lookup,
       regeno_raw_combined_depth=regeno_raw_combined_depth,
       n_samples_cohort = n_samples_cohort,
-=======
-      cohort_combined_bed=cohort_combined_bed,
-      cohort_sort=cohort_sort,
       ref_dict = ref_dict,
->>>>>>> 6053dd2b
       sv_base_mini_docker = sv_base_mini_docker,
       sv_pipeline_docker = sv_pipeline_docker,
       sv_pipeline_rdtest_docker = sv_pipeline_rdtest_docker,
