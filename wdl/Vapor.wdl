version 1.0

import "Utils.wdl" as utils
import "Structs.wdl"

workflow Vapor {
  input {
    String sample_id
    File bam_or_cram_file
    File bam_or_cram_index
<<<<<<< HEAD
    File bed_file
    String sample_id
    String? project_id # Set to localize BAM/CRAMs
=======

    # One of the following must be specified. May be single- or multi-sample.
    File? bed_file
    File? vcf_file
>>>>>>> 0b9cf45d

    Boolean save_plots  # Control whether plots are final output

    File ref_fasta
    File ref_fai
    File ref_dict
    File contigs

    String vapor_docker
    String sv_base_mini_docker
    String sv_pipeline_docker

<<<<<<< HEAD
    RuntimeAttr? runtime_attr_preprocess_bed
    RuntimeAttr? runtime_attr_localize_cram
    RuntimeAttr? runtime_attr_vapor
=======
    RuntimeAttr? runtime_attr_subset_sample
    RuntimeAttr? runtime_attr_vcf_to_bed
    RuntimeAttr? runtime_attr_vapor
    RuntimeAttr? runtime_attr_split_vcf
>>>>>>> 0b9cf45d
    RuntimeAttr? runtime_attr_concat_beds

    File? NONE_FILE_ # Create a null file - do not use this input
  }

  # Convert vcf to bed if provided
  if (defined(vcf_file) && !defined(bed_file)) {

    call utils.SubsetVcfToSample {
      input:
        vcf=select_first([vcf_file]),
        vcf_idx=select_first([vcf_file]) + ".tbi",
        sample=sample_id,
        outfile_name=sample_id,
        sv_base_mini_docker=sv_base_mini_docker,
        runtime_attr_override = runtime_attr_subset_sample
    }

    call utils.VcfToBed {
      input:
        vcf_file = SubsetVcfToSample.vcf_subset,
        args = "-i SVLEN",
        variant_interpretation_docker = sv_pipeline_docker,
        runtime_attr_override = runtime_attr_vcf_to_bed
    }

  }

  scatter (contig in read_lines(contigs)) {

    call PreprocessBedForVapor {
      input:
        prefix = "~{sample_id}.~{contig}.preprocess",
        contig = contig,
        sample_to_extract = sample_id,
        bed_file = select_first([bed_file, VcfToBed.bed_output]),
        sv_pipeline_docker = sv_pipeline_docker,
        runtime_attr_override = runtime_attr_preprocess_bed
    }

    if (defined(project_id)) {
      call LocalizeCramRequestPay {
        input:
            contig = contig,
            ref_fasta = ref_fasta,
            ref_fai = ref_fai,
            ref_dict = ref_dict,
            project_id = select_first([project_id]),
            bam_or_cram_file = bam_or_cram_file,
            bam_or_cram_index = bam_or_cram_index,
            sv_pipeline_docker = sv_pipeline_docker,
            runtime_attr_override = runtime_attr_localize_cram
      }
    }

    call RunVaporWithCram {
      input:
        prefix = "~{sample_id}.~{contig}",
        contig = contig,
        bam_or_cram_file = select_first([LocalizeCramRequestPay.local_bam, bam_or_cram_file]),
        bam_or_cram_index = select_first([LocalizeCramRequestPay.local_bai, bam_or_cram_index]),
        bed = PreprocessBedForVapor.contig_bed,
        ref_fasta = ref_fasta,
        ref_fai = ref_fai,
        ref_dict = ref_dict,
        vapor_docker = vapor_docker,
        runtime_attr_override = runtime_attr_vapor
    }
  }

  call ConcatVapor {
    input:
      shard_bed_files = RunVaporWithCram.vapor,
      shard_plots = RunVaporWithCram.vapor_plot,
      prefix = sample_id,
      sv_base_mini_docker = sv_base_mini_docker,
      runtime_attr_override = runtime_attr_concat_beds
  }

  output {
    File vapor_bed = ConcatVapor.merged_bed_file
    File? vapor_plots = if save_plots then ConcatVapor.merged_bed_plot else NONE_FILE_
  }
}

<<<<<<< HEAD
task LocalizeCramRequestPay {
  input {
    String contig
    File ref_fasta
    File ref_fai
    File ref_dict
    String project_id
    String bam_or_cram_file
    String bam_or_cram_index
=======
# extract specific contig from BED, and sites for sample if provided, and add SVLEN to INS if header contains SVLEN column
task PreprocessBedForVapor {
  input {
    String prefix
    String contig
    String? sample_to_extract
    File bed_file  # first 5 columns must be chrom, start, end, name, svtype (or Vapor description). if >5 columns, use header or assume samples is 6th. Need header & SVLEN column unless already appended to INS descriptions
>>>>>>> 0b9cf45d
    String sv_pipeline_docker
    RuntimeAttr? runtime_attr_override
  }

  RuntimeAttr default_attr = object {
<<<<<<< HEAD
    cpu_cores: 1, 
    mem_gb: 3.75, 
    disk_gb: 10,
    boot_disk_gb: 10,
    preemptible_tries: 3,
    max_retries: 1
  }

  RuntimeAttr runtime_attr = select_first([runtime_attr_override, default_attr])
  Float mem_gb = select_first([runtime_attr.mem_gb, default_attr.mem_gb])
  Int java_mem_mb = ceil(mem_gb * 1000 * 0.8)

  output{
    File local_bam = "~{contig}.bam"
    File local_bai = "~{contig}.bai"
  }

  command <<<
    set -Eeuo pipefail
    
    java -Xmx~{java_mem_mb}M -jar ${GATK_JAR}  PrintReads \
      -I ~{bam_or_cram_file} \
      -L ~{contig} \
      -O ~{contig}.bam \
      -R ~{ref_fasta} \
      --disable-read-filter WellformedReadFilter \
      --gcs-project-for-requester-pays ~{project_id}
=======
                               cpu_cores: 1,
                               mem_gb: 3.75,
                               disk_gb: 10,
                               boot_disk_gb: 10,
                               preemptible_tries: 3,
                               max_retries: 1
                             }

  RuntimeAttr runtime_attr = select_first([runtime_attr_override, default_attr])

  output {
    File contig_bed = "~{prefix}.bed"
  }

  command <<<
    set -euo pipefail

    if [[ ~{bed_file} == *.gz ]]; then
      gunzip -c ~{bed_file} > in.bed
    else
      cp ~{bed_file} in.bed
    fi

    python /opt/sv-pipeline/scripts/preprocess_bed_for_vapor.py \
      --contig ~{contig} \
      --bed-in in.bed \
      --bed-out ~{prefix}.bed \
      ~{"-s " + sample_to_extract}
>>>>>>> 0b9cf45d
  >>>

  runtime {
    cpu: select_first([runtime_attr.cpu_cores, default_attr.cpu_cores])
    memory: select_first([runtime_attr.mem_gb, default_attr.mem_gb]) + " GiB"
    disks: "local-disk " + select_first([runtime_attr.disk_gb, default_attr.disk_gb]) + " HDD"
    bootDiskSizeGb: select_first([runtime_attr.boot_disk_gb, default_attr.boot_disk_gb])
    docker: sv_pipeline_docker
    preemptible: select_first([runtime_attr.preemptible_tries, default_attr.preemptible_tries])
    maxRetries: select_first([runtime_attr.max_retries, default_attr.max_retries])
  }
}

task RunVaporWithCram {
  input {
    String prefix
    String contig
    String bam_or_cram_file
    String bam_or_cram_index
    File bed
    File ref_fasta
    File ref_fai
    File ref_dict
    String vapor_docker
    RuntimeAttr? runtime_attr_override
  }

  RuntimeAttr default_attr = object {
    cpu_cores: 1,
    mem_gb: 15,
    disk_gb: 30,
    boot_disk_gb: 10,
    preemptible_tries: 3,
    max_retries: 1
  }
  RuntimeAttr runtime_attr = select_first([runtime_attr_override, default_attr])

  output {
    File vapor = "~{prefix}.~{contig}.vapor.gz"
    File vapor_plot = "~{prefix}.~{contig}.tar.gz"
  }

  command <<<

    set -Eeuo pipefail

    # localize cram files
    export GCS_OAUTH_TOKEN=`gcloud auth application-default print-access-token`
    samtools view -h -T ~{ref_fasta} -o ~{contig}.bam ~{bam_or_cram_file} ~{contig}
    samtools index ~{contig}.bam

    # run vapor
    mkdir ~{prefix}.~{contig}

    vapor bed \
      --sv-input ~{bed} \
      --output-path ~{prefix}.~{contig} \
      --output-file ~{prefix}.~{contig}.vapor \
      --reference ~{ref_fasta} \
      --PB-supp 0 \
      --pacbio-input ~{contig}.bam

    tar -czf ~{prefix}.~{contig}.tar.gz ~{prefix}.~{contig}
    bgzip ~{prefix}.~{contig}.vapor
  >>>
  runtime {
    cpu: select_first([runtime_attr.cpu_cores, default_attr.cpu_cores])
    memory: select_first([runtime_attr.mem_gb, default_attr.mem_gb]) + " GiB"
    disks: "local-disk " + select_first([runtime_attr.disk_gb, default_attr.disk_gb]) + " HDD"
    bootDiskSizeGb: select_first([runtime_attr.boot_disk_gb, default_attr.boot_disk_gb])
    docker: vapor_docker
    preemptible: select_first([runtime_attr.preemptible_tries, default_attr.preemptible_tries])
    maxRetries: select_first([runtime_attr.max_retries, default_attr.max_retries])
  }
}

# Merge shards after Vapor
task ConcatVapor {
  input {
    Array[File] shard_bed_files
    Array[File] shard_plots
    String prefix
    Boolean? index_output
    String sv_base_mini_docker
    RuntimeAttr? runtime_attr_override
  }

  Boolean call_tabix = select_first([index_output, true])
  String output_file="~{prefix}.bed.gz"

  # when filtering/sorting/etc, memory usage will likely go up (much of the data will have to
  # be held in memory or disk while working, potentially in a form that takes up more space)
  Float input_size = size(shard_bed_files, "GB")
  Float compression_factor = 5.0
  RuntimeAttr runtime_default = object {
                                  mem_gb: 2.0 + compression_factor * input_size,
                                  disk_gb: ceil(10.0 + input_size * (2.0 + compression_factor)),
                                  cpu_cores: 1,
                                  preemptible_tries: 3,
                                  max_retries: 1,
                                  boot_disk_gb: 10
                                }
  RuntimeAttr runtime_override = select_first([runtime_attr_override, runtime_default])
  runtime {
    memory: "~{select_first([runtime_override.mem_gb, runtime_default.mem_gb])} GB"
    disks: "local-disk ~{select_first([runtime_override.disk_gb, runtime_default.disk_gb])} HDD"
    cpu: select_first([runtime_override.cpu_cores, runtime_default.cpu_cores])
    preemptible: select_first([runtime_override.preemptible_tries, runtime_default.preemptible_tries])
    maxRetries: select_first([runtime_override.max_retries, runtime_default.max_retries])
    docker: sv_base_mini_docker
    bootDiskSizeGb: select_first([runtime_override.boot_disk_gb, runtime_default.boot_disk_gb])
  }

  command <<<
    set -eu

    zcat ~{shard_bed_files[0]} | head -n1 > header.txt
    # note head -n1 stops reading early and sends SIGPIPE to zcat,
    # so setting pipefail here would result in early termination

    # no more early stopping
    set -o pipefail

    while read SPLIT; do
      zcat $SPLIT | tail -n+2
    done < ~{write_lines(shard_bed_files)} \
      | sort -Vk1,1 -k2,2n -k3,3n \
      | cat header.txt - \
      | bgzip -c \
      > ~{output_file}

    if ~{call_tabix}; then
      tabix -f -p bed ~{output_file}
    else
      touch ~{output_file}.tbi
    fi

    mkdir ~{prefix}.plots
    while read SPLIT; do
      tar zxvf $SPLIT -C ~{prefix}.plots/
    done < ~{write_lines(shard_plots)}

    tar -czf ~{prefix}.plots.tar.gz ~{prefix}.plots/
  >>>

  output {
    File merged_bed_file = output_file
    File merged_bed_plot = "~{prefix}.plots.tar.gz"
  }
}<|MERGE_RESOLUTION|>--- conflicted
+++ resolved
@@ -8,16 +8,10 @@
     String sample_id
     File bam_or_cram_file
     File bam_or_cram_index
-<<<<<<< HEAD
-    File bed_file
-    String sample_id
-    String? project_id # Set to localize BAM/CRAMs
-=======
 
     # One of the following must be specified. May be single- or multi-sample.
     File? bed_file
     File? vcf_file
->>>>>>> 0b9cf45d
 
     Boolean save_plots  # Control whether plots are final output
 
@@ -30,16 +24,10 @@
     String sv_base_mini_docker
     String sv_pipeline_docker
 
-<<<<<<< HEAD
-    RuntimeAttr? runtime_attr_preprocess_bed
-    RuntimeAttr? runtime_attr_localize_cram
-    RuntimeAttr? runtime_attr_vapor
-=======
     RuntimeAttr? runtime_attr_subset_sample
     RuntimeAttr? runtime_attr_vcf_to_bed
     RuntimeAttr? runtime_attr_vapor
     RuntimeAttr? runtime_attr_split_vcf
->>>>>>> 0b9cf45d
     RuntimeAttr? runtime_attr_concat_beds
 
     File? NONE_FILE_ # Create a null file - do not use this input
@@ -125,7 +113,6 @@
   }
 }
 
-<<<<<<< HEAD
 task LocalizeCramRequestPay {
   input {
     String contig
@@ -135,21 +122,10 @@
     String project_id
     String bam_or_cram_file
     String bam_or_cram_index
-=======
-# extract specific contig from BED, and sites for sample if provided, and add SVLEN to INS if header contains SVLEN column
-task PreprocessBedForVapor {
-  input {
-    String prefix
-    String contig
-    String? sample_to_extract
-    File bed_file  # first 5 columns must be chrom, start, end, name, svtype (or Vapor description). if >5 columns, use header or assume samples is 6th. Need header & SVLEN column unless already appended to INS descriptions
->>>>>>> 0b9cf45d
     String sv_pipeline_docker
     RuntimeAttr? runtime_attr_override
   }
-
   RuntimeAttr default_attr = object {
-<<<<<<< HEAD
     cpu_cores: 1, 
     mem_gb: 3.75, 
     disk_gb: 10,
@@ -161,7 +137,6 @@
   RuntimeAttr runtime_attr = select_first([runtime_attr_override, default_attr])
   Float mem_gb = select_first([runtime_attr.mem_gb, default_attr.mem_gb])
   Int java_mem_mb = ceil(mem_gb * 1000 * 0.8)
-
   output{
     File local_bam = "~{contig}.bam"
     File local_bai = "~{contig}.bai"
@@ -169,7 +144,7 @@
 
   command <<<
     set -Eeuo pipefail
-    
+
     java -Xmx~{java_mem_mb}M -jar ${GATK_JAR}  PrintReads \
       -I ~{bam_or_cram_file} \
       -L ~{contig} \
@@ -177,7 +152,31 @@
       -R ~{ref_fasta} \
       --disable-read-filter WellformedReadFilter \
       --gcs-project-for-requester-pays ~{project_id}
-=======
+  >>>
+
+  runtime {
+    cpu: select_first([runtime_attr.cpu_cores, default_attr.cpu_cores])
+    memory: select_first([runtime_attr.mem_gb, default_attr.mem_gb]) + " GiB"
+    disks: "local-disk " + select_first([runtime_attr.disk_gb, default_attr.disk_gb]) + " HDD"
+    bootDiskSizeGb: select_first([runtime_attr.boot_disk_gb, default_attr.boot_disk_gb])
+    docker: sv_pipeline_docker
+    preemptible: select_first([runtime_attr.preemptible_tries, default_attr.preemptible_tries])
+    maxRetries: select_first([runtime_attr.max_retries, default_attr.max_retries])
+  }
+}
+
+# extract specific contig from BED, and sites for sample if provided, and add SVLEN to INS if header contains SVLEN column
+task PreprocessBedForVapor {
+  input {
+    String prefix
+    String contig
+    String? sample_to_extract
+    File bed_file  # first 5 columns must be chrom, start, end, name, svtype (or Vapor description). if >5 columns, use header or assume samples is 6th. Need header & SVLEN column unless already appended to INS descriptions
+    String sv_pipeline_docker
+    RuntimeAttr? runtime_attr_override
+  }
+
+  RuntimeAttr default_attr = object {
                                cpu_cores: 1,
                                mem_gb: 3.75,
                                disk_gb: 10,
@@ -206,7 +205,6 @@
       --bed-in in.bed \
       --bed-out ~{prefix}.bed \
       ~{"-s " + sample_to_extract}
->>>>>>> 0b9cf45d
   >>>
 
   runtime {
