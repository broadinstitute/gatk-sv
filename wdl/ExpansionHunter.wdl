##  This WDL implements workflow for ExpansionHunter.

version 1.0

import "Structs.wdl"

struct FilenamePostfixes {
    String locus
    String motif
    String profile
    String merged_profile
    Int profile_len
}

workflow ExpansionHunter {

    input {
        File bam_or_cram
        File? bam_or_cram_index
        File reference_fasta
        File? reference_fasta_index
        File variant_catalog
        String sample_id
        File? ped_file
        String expansion_hunter_docker
        Int variant_catalog_batch_size
        RuntimeAttr? runtime_attr
        RuntimeAttr? runtime_override_concat
    }

    parameter_meta {
        ped_file: "This file is used to extract the sex of the bam_or_cram file."
        sample_id: "The ped_file needs to be provided as well to determine sample sex. The ID must match the sample ID given in the second column (`Individual ID` column) of the given PED file. This ID will also be used as an output prefix."
    }

    Boolean is_bam = basename(bam_or_cram, ".bam") + ".bam" == basename(bam_or_cram)
    File bam_or_cram_index_ =
        if defined(bam_or_cram_index) then
            select_first([bam_or_cram_index])
        else
            bam_or_cram + if is_bam then ".bai" else ".crai"

    File reference_fasta_index_ = select_first([
        reference_fasta_index,
        reference_fasta + ".fai"])

<<<<<<< HEAD
    String output_prefix_ =
        if defined(output_prefix) then
            select_first([output_prefix])
        else
            if is_bam then
                basename(bam_or_cram, ".bam")
            else
                basename(bam_or_cram, ".cram")

    call SplitVariantCatalog {
=======
    call RunExpansionHunter {
>>>>>>> aa6e2a08
        input:
            variant_catalog = variant_catalog,
<<<<<<< HEAD
            batch_size = variant_catalog_batch_size
    }

    scatter(i in range(length(SplitVariantCatalog.catalogs_json))) {
        File variant_catalog_split = SplitVariantCatalog.catalogs_json[i]
        call RunExpansionHunter {
            input:
                bam_or_cram = bam_or_cram,
                bam_or_cram_index = bam_or_cram_index_,
                reference_fasta = reference_fasta,
                reference_fasta_index = reference_fasta_index_,
                variant_catalog = variant_catalog_split,
                output_prefix = output_prefix_,
                expansion_hunter_docker = expansion_hunter_docker,
                runtime_attr_override = runtime_attr,
        }
    }

    call ConcatEHOutputs {
        input:
            vcfs_gz = RunExpansionHunter.vcf_gz,
            jsons = RunExpansionHunter.json,
            overlapping_reads = RunExpansionHunter.overlapping_reads,
            timings = RunExpansionHunter.timing,
            output_prefix = output_prefix_,
            expansion_hunter_docker = expansion_hunter_docker
=======
            sample_id = sample_id,
            ped_file = ped_file,
            expansion_hunter_docker = expansion_hunter_docker,
            runtime_attr_override = runtime_attr,
>>>>>>> aa6e2a08
    }

    output {
        File json = ConcatEHOutputs.json
        File vcf_gz = ConcatEHOutputs.vcf_gz
        File overlapping_reads = ConcatEHOutputs.overlapping_reads
        File timing = ConcatEHOutputs.timing
    }
}

task RunExpansionHunter {
    input {
        File bam_or_cram
        File bam_or_cram_index
        File reference_fasta
        File reference_fasta_index
        File variant_catalog
        String sample_id
        File? ped_file
        String expansion_hunter_docker
        RuntimeAttr? runtime_attr_override
    }

    output {
<<<<<<< HEAD
        File json = "${output_prefix}.json"
        File vcf_gz = "${output_prefix}.vcf.gz"
        File overlapping_reads = "${output_prefix}_realigned.bam"
        File timing = "${output_prefix}_timing.tsv"
=======
        File json = "${sample_id}.json"
        File vcf = "${sample_id}.vcf"
        File overlapping_reads = "${sample_id}_realigned.bam"
        File timing = "${sample_id}_timing.tsv"
>>>>>>> aa6e2a08
    }

    command <<<
        set -euxo pipefail

        BAM_OR_CRAM_DIR="$(dirname "~{bam_or_cram}")"
        BAM_OR_CRAM_INDEX_FILENAME="$(basename "~{bam_or_cram_index}")"
        DEST="$BAM_OR_CRAM_DIR/$BAM_OR_CRAM_INDEX_FILENAME"
        if [ $DEST != ~{bam_or_cram_index} ]; then
            mv ~{bam_or_cram_index} $DEST
        fi

        REF="$(basename "~{reference_fasta}")"
        mv ~{reference_fasta} $REF
        mv ~{reference_fasta_index} $REF.fai

        sex=""
        if ~{defined(ped_file)}; then
            sex=$(awk -F '\t' '{if ($2 == "~{sample_id}") {if ($5 == "1") {print "--sex male"; exit 0} else if ($5 == "2") {print "--sex female"; exit 0}}}' < ~{ped_file} )
            if [ "$sex" = "" ]; then
                echo "The Sex of the sample defined in the PED file is other than male or female. ExpansionHunter only supports male or female samples."
                exit 1
            fi
        fi

        ExpansionHunter \
            --reads ~{bam_or_cram} \
            --reference $REF \
            --variant-catalog ~{variant_catalog} \
            --output-prefix ~{sample_id} \
            --cache-mates \
<<<<<<< HEAD
            --record-timing

        bgzip ~{output_prefix}.vcf
=======
            --record-timing \
            $sex
>>>>>>> aa6e2a08
    >>>

    RuntimeAttr runtime_attr_str_profile_default = object {
        cpu_cores: 1,
        mem_gb: 4,
        boot_disk_gb: 10,
        preemptible_tries: 3,
        max_retries: 1,
        disk_gb: 10 + ceil(size([
            bam_or_cram,
            bam_or_cram_index,
            reference_fasta,
            reference_fasta_index], "GiB"))
    }
    RuntimeAttr runtime_attr = select_first([
        runtime_attr_override,
        runtime_attr_str_profile_default])

    runtime {
        docker: expansion_hunter_docker
        cpu: runtime_attr.cpu_cores
        memory: runtime_attr.mem_gb + " GiB"
        disks: "local-disk " + runtime_attr.disk_gb + " HDD"
        bootDiskSizeGb: runtime_attr.boot_disk_gb
        preemptible: runtime_attr.preemptible_tries
        maxRetries: runtime_attr.max_retries
    }
}

task SplitVariantCatalog {
    input {
        File variant_catalog
        Int batch_size
        String? split_variant_catalog_docker
        String? output_prefix
        RuntimeAttr? runtime_attr_override
    }

    output {
        Array[File] catalogs_json = glob("${output_prefix_}*.json")
    }

    String output_prefix_ =
        if defined(output_prefix) then
            select_first([output_prefix])
        else
            "output_"

    String split_variant_catalog_docker_ =
        if defined(split_variant_catalog_docker) then
            select_first([split_variant_catalog_docker])
        else
            "python:slim-buster"

    command <<<
        set -euxo pipefail

        python <<CODE
        import json
        import sys
        import os
        from pathlib import Path

        filename = "~{variant_catalog}"
        filename_without_ext = Path(filename).stem
        output_prefix = "~{output_prefix_}"
        i = 0
        subset_counter = 0

        def serialize():
            print(f"subset counter: {subset_counter}")
            with open(f"{output_prefix}{filename_without_ext}_{subset_counter}.json", "w") as f_out:
                json.dump(subset_catalogs, f_out, indent=4)

        with open(filename, "r") as f_in:
            catalogs = json.load(f_in)

            subset_catalogs = []
            for catalog in catalogs:
                subset_catalogs.append(catalog)
                i += 1
                if i == ~{batch_size}:
                    serialize()
                    i = 0
                    subset_counter += 1
                    subset_catalogs = []
            serialize()
        CODE
    >>>

    RuntimeAttr runtime_attr_str_profile_default = object {
        cpu_cores: 1,
        mem_gb: 4,
        boot_disk_gb: 10,
        preemptible_tries: 3,
        max_retries: 1,
        disk_gb: 10
    }
    RuntimeAttr runtime_attr = select_first([
        runtime_attr_override,
        runtime_attr_str_profile_default])

    runtime {
        docker: split_variant_catalog_docker_
        cpu: runtime_attr.cpu_cores
        memory: runtime_attr.mem_gb + " GiB"
        disks: "local-disk " + runtime_attr.disk_gb + " HDD"
        bootDiskSizeGb: runtime_attr.boot_disk_gb
        preemptible: runtime_attr.preemptible_tries
        maxRetries: runtime_attr.max_retries
    }
}

task ConcatEHOutputs {
    input {
        Array[File] vcfs_gz
        Array[File] jsons
        Array[File] overlapping_reads
        Array[File] timings
        String? output_prefix
        String expansion_hunter_docker
        RuntimeAttr? runtime_attr_override
    }

    output {
        File json = "${output_prefix}.json"
        File vcf_gz = "${output_prefix}.vcf.gz"
        File overlapping_reads = "${output_prefix}.bam"
        File timing = "${output_prefix}_timing.tsv"
    }

    command <<<
        set -euxo pipefail

        jq -s 'reduce .[] as $item ({}; . * $item)' ~{sep=" " jsons} > ~{output_prefix}.json

        VCFS="~{write_lines(vcfs_gz)}"
        bcftools concat --no-version --naive --naive-force --output-type z --file-list ${VCFS} --output "~{output_prefix}.vcf.gz"

        BAMS="~{write_lines(overlapping_reads)}"
        samtools merge ~{output_prefix}.bam -b ${BAMS}

        TIMINGS=(~{sep=" " timings})
        FIRST_TIMING=${TIMINGS[0]}
        head -1 ${FIRST_TIMING} > ~{output_prefix}_timing.tsv
        tail -n +2 -q ~{sep=" " timings} >> ~{output_prefix}_timing.tsv
    >>>

    RuntimeAttr runtime_attr_str_profile_default = object {
        cpu_cores: 1,
        mem_gb: 4,
        boot_disk_gb: 10,
        preemptible_tries: 3,
        max_retries: 1,
        disk_gb: 10
    }
    RuntimeAttr runtime_attr = select_first([
        runtime_attr_override,
        runtime_attr_str_profile_default])

    runtime {
        docker: expansion_hunter_docker
        cpu: runtime_attr.cpu_cores
        memory: runtime_attr.mem_gb + " GiB"
        disks: "local-disk " + runtime_attr.disk_gb + " HDD"
        bootDiskSizeGb: runtime_attr.boot_disk_gb
        preemptible: runtime_attr.preemptible_tries
        maxRetries: runtime_attr.max_retries
    }
}<|MERGE_RESOLUTION|>--- conflicted
+++ resolved
@@ -44,23 +44,9 @@
         reference_fasta_index,
         reference_fasta + ".fai"])
 
-<<<<<<< HEAD
-    String output_prefix_ =
-        if defined(output_prefix) then
-            select_first([output_prefix])
-        else
-            if is_bam then
-                basename(bam_or_cram, ".bam")
-            else
-                basename(bam_or_cram, ".cram")
-
     call SplitVariantCatalog {
-=======
-    call RunExpansionHunter {
->>>>>>> aa6e2a08
         input:
             variant_catalog = variant_catalog,
-<<<<<<< HEAD
             batch_size = variant_catalog_batch_size
     }
 
@@ -73,7 +59,8 @@
                 reference_fasta = reference_fasta,
                 reference_fasta_index = reference_fasta_index_,
                 variant_catalog = variant_catalog_split,
-                output_prefix = output_prefix_,
+                sample_id = sample_id,
+                ped_file = ped_file,
                 expansion_hunter_docker = expansion_hunter_docker,
                 runtime_attr_override = runtime_attr,
         }
@@ -85,14 +72,8 @@
             jsons = RunExpansionHunter.json,
             overlapping_reads = RunExpansionHunter.overlapping_reads,
             timings = RunExpansionHunter.timing,
-            output_prefix = output_prefix_,
+            output_prefix = sample_id,
             expansion_hunter_docker = expansion_hunter_docker
-=======
-            sample_id = sample_id,
-            ped_file = ped_file,
-            expansion_hunter_docker = expansion_hunter_docker,
-            runtime_attr_override = runtime_attr,
->>>>>>> aa6e2a08
     }
 
     output {
@@ -117,17 +98,10 @@
     }
 
     output {
-<<<<<<< HEAD
-        File json = "${output_prefix}.json"
-        File vcf_gz = "${output_prefix}.vcf.gz"
-        File overlapping_reads = "${output_prefix}_realigned.bam"
-        File timing = "${output_prefix}_timing.tsv"
-=======
         File json = "${sample_id}.json"
-        File vcf = "${sample_id}.vcf"
+        File vcf_gz = "${sample_id}.vcf.gz"
         File overlapping_reads = "${sample_id}_realigned.bam"
         File timing = "${sample_id}_timing.tsv"
->>>>>>> aa6e2a08
     }
 
     command <<<
@@ -159,14 +133,10 @@
             --variant-catalog ~{variant_catalog} \
             --output-prefix ~{sample_id} \
             --cache-mates \
-<<<<<<< HEAD
-            --record-timing
-
-        bgzip ~{output_prefix}.vcf
-=======
             --record-timing \
             $sex
->>>>>>> aa6e2a08
+
+        bgzip ~{sample_id}.vcf
     >>>
 
     RuntimeAttr runtime_attr_str_profile_default = object {
