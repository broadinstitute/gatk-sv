version 1.0

import "CleanVcfChromosome.wdl" as CleanVcfChromosome
import "TasksClusterBatch.wdl" as TasksCluster
import "TasksMakeCohortVcf.wdl" as MiniTasks
import "MakeCohortVcfMetrics.wdl" as metrics

workflow CleanVcf {
  input {
    String cohort_name

    Array[File] complex_genotype_vcfs
    File complex_resolve_bothside_pass_list
    File complex_resolve_background_fail_list
    File ped_file

    File contig_list
    File allosome_fai
    Int max_shards_per_chrom_step1
    Int min_records_per_shard_step1
    Int samples_per_step2_shard
    Int? max_samples_per_shard_step3

    File HERVK_reference
    File LINE1_reference

    String chr_x
    String chr_y

    File? outlier_samples_list

    # Module metrics parameters
    # Run module metrics workflow at the end - off by default to avoid resource errors
    Boolean? run_module_metrics
    File? primary_contigs_list  # required if run_module_metrics = true
    File? baseline_cluster_vcf  # baseline files are optional for metrics workflow
    File? baseline_complex_resolve_vcf
    File? baseline_complex_genotype_vcf
    File? baseline_cleaned_vcf
    File? combine_batches_merged_vcf  # intermediate merged VCFs are optional for metrics workflow
    File? resolve_complex_merged_vcf
    File? genotype_complex_merged_vcf

    String gatk_docker
    String linux_docker
    String sv_base_mini_docker
    String sv_pipeline_docker

    # overrides for mini tasks
    RuntimeAttr? runtime_override_preconcat_clean_final
    RuntimeAttr? runtime_override_fix_header_clean_final
    RuntimeAttr? runtime_override_concat_cleaned_vcfs
    RuntimeAttr? runtime_attr_create_ploidy

    # overrides for CleanVcfContig
    RuntimeAttr? runtime_attr_preprocess
		RuntimeAttr? runtime_attr_revise_overlapping_cnvs
		RuntimeAttr? runtime_attr_revise_large_cnvs
		RuntimeAttr? runtime_attr_revise_abnormal_allosomes
		RuntimeAttr? runtime_attr_revise_multiallelics
		RuntimeAttr? runtime_attr_postprocess
    RuntimeAttr? runtime_override_stitch_fragmented_cnvs
    RuntimeAttr? runtime_override_final_cleanup
    RuntimeAttr? runtime_attr_format
    RuntimeAttr? runtime_override_rescue_me_dels

<<<<<<< HEAD
=======
    # Clean vcf 1b
    RuntimeAttr? runtime_attr_override_subset_large_cnvs_1b
    RuntimeAttr? runtime_attr_override_sort_bed_1b
    RuntimeAttr? runtime_attr_override_intersect_bed_1b
    RuntimeAttr? runtime_attr_override_build_dict_1b
    RuntimeAttr? runtime_attr_override_scatter_1b
    RuntimeAttr? runtime_attr_override_filter_vcf_1b
    RuntimeAttr? runtime_override_concat_vcfs_1b
    RuntimeAttr? runtime_override_cat_multi_cnvs_1b

    RuntimeAttr? runtime_override_preconcat_step1
    RuntimeAttr? runtime_override_fix_header_step1

>>>>>>> c281b41f
    RuntimeAttr? runtime_override_preconcat_drc
    RuntimeAttr? runtime_override_fix_header_drc

    RuntimeAttr? runtime_override_drop_redundant_cnvs
    RuntimeAttr? runtime_override_sort_drop_redundant_cnvs
  }

  call TasksCluster.CreatePloidyTableFromPed {
    input:
      ped_file=ped_file,
      contig_list=contig_list,
      retain_female_chr_y=false,
      chr_x=chr_x,
      chr_y=chr_y,
      output_prefix="~{cohort_name}.ploidy",
      sv_pipeline_docker=sv_pipeline_docker,
      runtime_attr_override=runtime_attr_create_ploidy
  }

  #Scatter per chromosome
  Array[String] contigs = transpose(read_tsv(contig_list))[0]
  scatter ( i in range(length(contigs)) ) {
    String contig = contigs[i]

    call CleanVcfChromosome.CleanVcfChromosome {
      input:
        vcf=complex_genotype_vcfs[i],
        contig=contig,
        chr_x=chr_x,
        chr_y=chr_y,
        prefix="~{cohort_name}.~{contig}",

        background_list=complex_resolve_background_fail_list,
        bothsides_pass_list=complex_resolve_bothside_pass_list,
        outlier_samples_list=outlier_samples_list,
<<<<<<< HEAD
        ped_file=ped_file,
        allosome_fai=allosome_fai,

        HERVK_reference=HERVK_reference,
        LINE1_reference=LINE1_reference,

        use_hail=use_hail,
        gcs_project=gcs_project,
=======
        clean_vcf1b_records_per_shard=clean_vcf1b_records_per_shard,
        clean_vcf5_records_per_shard=clean_vcf5_records_per_shard,
>>>>>>> c281b41f
        ploidy_table=CreatePloidyTableFromPed.out,

        gatk_docker=gatk_docker,
        linux_docker=linux_docker,
        sv_base_mini_docker=sv_base_mini_docker,
        sv_pipeline_docker=sv_pipeline_docker,
        
        runtime_attr_preprocess=runtime_attr_preprocess,
        runtime_attr_revise_overlapping_cnvs=runtime_attr_revise_overlapping_cnvs,
        runtime_attr_revise_large_cnvs=runtime_attr_revise_large_cnvs,
        runtime_attr_revise_abnormal_allosomes=runtime_attr_revise_abnormal_allosomes,
        runtime_attr_revise_multiallelics=runtime_attr_revise_multiallelics,
        runtime_attr_postprocess=runtime_attr_postprocess,
        runtime_override_stitch_fragmented_cnvs=runtime_override_stitch_fragmented_cnvs,
        runtime_override_final_cleanup=runtime_override_final_cleanup,
<<<<<<< HEAD
=======
        runtime_override_split_vcf_to_clean=runtime_override_split_vcf_to_clean,
        runtime_override_combine_step_1_sex_chr_revisions=runtime_override_combine_step_1_sex_chr_revisions,
        runtime_override_split_include_list=runtime_override_split_include_list,
        runtime_override_combine_clean_vcf_2=runtime_override_combine_clean_vcf_2,
        runtime_override_combine_revised_4=runtime_override_combine_revised_4,
        runtime_override_combine_multi_ids_4=runtime_override_combine_multi_ids_4,
        runtime_override_preconcat_step1=runtime_override_preconcat_step1,
        runtime_override_fix_header_step1=runtime_override_fix_header_step1,
>>>>>>> c281b41f
        runtime_override_preconcat_drc=runtime_override_preconcat_drc,
        runtime_override_fix_header_drc=runtime_override_fix_header_drc,
        runtime_override_drop_redundant_cnvs=runtime_override_drop_redundant_cnvs,
        runtime_override_sort_drop_redundant_cnvs=runtime_override_sort_drop_redundant_cnvs,
        runtime_attr_format=runtime_attr_format,
        runtime_override_rescue_me_dels=runtime_override_rescue_me_dels
    }
  }

  call MiniTasks.ConcatVcfs as ConcatCleanedVcfs {
    input:
      vcfs=CleanVcfChromosome.out,
      vcfs_idx=CleanVcfChromosome.out_idx,
      allow_overlaps=true,
      outfile_prefix="~{cohort_name}.cleaned",
      sv_base_mini_docker=sv_base_mini_docker,
      runtime_attr_override=runtime_override_concat_cleaned_vcfs
  }

  Boolean run_module_metrics_ = if defined(run_module_metrics) then select_first([run_module_metrics]) else false
  if (run_module_metrics_) {
    call metrics.MakeCohortVcfMetrics {
      input:
        name = cohort_name,
        cluster_vcf = combine_batches_merged_vcf,
        complex_resolve_vcf = resolve_complex_merged_vcf,
        complex_genotype_vcf = genotype_complex_merged_vcf,
        cleaned_vcf = ConcatCleanedVcfs.concat_vcf,
        baseline_cluster_vcf = baseline_cluster_vcf,
        baseline_complex_resolve_vcf = baseline_complex_resolve_vcf,
        baseline_complex_genotype_vcf = baseline_complex_genotype_vcf,
        baseline_cleaned_vcf = baseline_cleaned_vcf,
        contig_list = select_first([primary_contigs_list]),
        linux_docker = linux_docker,
        sv_pipeline_docker = sv_pipeline_docker,
        sv_base_mini_docker = sv_base_mini_docker
    }
  }

  output {
    File cleaned_vcf = ConcatCleanedVcfs.concat_vcf
    File cleaned_vcf_index = ConcatCleanedVcfs.concat_vcf_idx
    File? metrics_file_makecohortvcf = MakeCohortVcfMetrics.metrics_file
  }
}<|MERGE_RESOLUTION|>--- conflicted
+++ resolved
@@ -64,22 +64,6 @@
     RuntimeAttr? runtime_attr_format
     RuntimeAttr? runtime_override_rescue_me_dels
 
-<<<<<<< HEAD
-=======
-    # Clean vcf 1b
-    RuntimeAttr? runtime_attr_override_subset_large_cnvs_1b
-    RuntimeAttr? runtime_attr_override_sort_bed_1b
-    RuntimeAttr? runtime_attr_override_intersect_bed_1b
-    RuntimeAttr? runtime_attr_override_build_dict_1b
-    RuntimeAttr? runtime_attr_override_scatter_1b
-    RuntimeAttr? runtime_attr_override_filter_vcf_1b
-    RuntimeAttr? runtime_override_concat_vcfs_1b
-    RuntimeAttr? runtime_override_cat_multi_cnvs_1b
-
-    RuntimeAttr? runtime_override_preconcat_step1
-    RuntimeAttr? runtime_override_fix_header_step1
-
->>>>>>> c281b41f
     RuntimeAttr? runtime_override_preconcat_drc
     RuntimeAttr? runtime_override_fix_header_drc
 
@@ -115,19 +99,11 @@
         background_list=complex_resolve_background_fail_list,
         bothsides_pass_list=complex_resolve_bothside_pass_list,
         outlier_samples_list=outlier_samples_list,
-<<<<<<< HEAD
         ped_file=ped_file,
         allosome_fai=allosome_fai,
 
         HERVK_reference=HERVK_reference,
         LINE1_reference=LINE1_reference,
-
-        use_hail=use_hail,
-        gcs_project=gcs_project,
-=======
-        clean_vcf1b_records_per_shard=clean_vcf1b_records_per_shard,
-        clean_vcf5_records_per_shard=clean_vcf5_records_per_shard,
->>>>>>> c281b41f
         ploidy_table=CreatePloidyTableFromPed.out,
 
         gatk_docker=gatk_docker,
@@ -143,17 +119,6 @@
         runtime_attr_postprocess=runtime_attr_postprocess,
         runtime_override_stitch_fragmented_cnvs=runtime_override_stitch_fragmented_cnvs,
         runtime_override_final_cleanup=runtime_override_final_cleanup,
-<<<<<<< HEAD
-=======
-        runtime_override_split_vcf_to_clean=runtime_override_split_vcf_to_clean,
-        runtime_override_combine_step_1_sex_chr_revisions=runtime_override_combine_step_1_sex_chr_revisions,
-        runtime_override_split_include_list=runtime_override_split_include_list,
-        runtime_override_combine_clean_vcf_2=runtime_override_combine_clean_vcf_2,
-        runtime_override_combine_revised_4=runtime_override_combine_revised_4,
-        runtime_override_combine_multi_ids_4=runtime_override_combine_multi_ids_4,
-        runtime_override_preconcat_step1=runtime_override_preconcat_step1,
-        runtime_override_fix_header_step1=runtime_override_fix_header_step1,
->>>>>>> c281b41f
         runtime_override_preconcat_drc=runtime_override_preconcat_drc,
         runtime_override_fix_header_drc=runtime_override_fix_header_drc,
         runtime_override_drop_redundant_cnvs=runtime_override_drop_redundant_cnvs,
