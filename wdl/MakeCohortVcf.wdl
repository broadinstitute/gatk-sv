--- conflicted
+++ resolved
@@ -78,11 +78,6 @@
     String linux_docker
     String sv_base_mini_docker
     String sv_pipeline_docker
-<<<<<<< HEAD
-    String sv_pipeline_hail_docker
-=======
-    String sv_pipeline_updates_docker
->>>>>>> ce4e2ebc
     String sv_pipeline_rdtest_docker
     String sv_pipeline_qc_docker
 
