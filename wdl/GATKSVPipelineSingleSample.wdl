version 1.0

import "GatherSampleEvidence.wdl" as sampleevidence
import "EvidenceQC.wdl" as evidenceqc
import "PloidyEstimation.wdl" as pe
import "GatherBatchEvidence.wdl" as batchevidence
import "DepthPreprocessing.wdl" as dpn
import "ClusterBatch.wdl" as clusterbatch
import "GenerateBatchMetrics.wdl" as batchmetrics
import "SRTest.wdl" as SRTest
import "FilterBatchSamples.wdl" as filterbatch
import "GenotypeBatch.wdl" as genotypebatch
import "MakeCohortVcf.wdl" as makecohortvcf
import "TasksMakeCohortVcf.wdl" as tasks_makecohortvcf
import "AnnotateVcf.wdl" as annotate
import "GermlineCNVCase.wdl" as gcnv
import "SingleSampleFiltering.wdl" as SingleSampleFiltering
import "GATKSVPipelineSingleSampleMetrics.wdl" as SingleSampleMetrics
import "Utils.wdl" as utils
import "Structs.wdl"

# GATK SV Pipeline single sample mode
# Runs GatherSampleEvidence, EvidenceQC, GatherBatchEvidence, ClusterBatch, FilterBatch.MergePesrVcfs, GenotypeBatch, 
# MakeCohortVcf (CombineBatches, ResolveComplexVariants, GenotypeComplexVariants, GenotypeComplexVariants), and AnnotateVcf

workflow GATKSVPipelineSingleSample {
  meta {
    allowNestedInputs: true
  }

  input {
    # Batch info
    String batch
    String sample_id

    # Define raw callers to use
    # Overrides presence of case_*_vcf parameters below
    Boolean use_manta = true
    Boolean use_melt = true
    Boolean use_scramble = false
    Boolean use_wham = true

    # If GatherSampleEvidence outputs already prepared
    File? case_manta_vcf
    File? case_melt_vcf
    File? case_scramble_vcf
    File? case_wham_vcf
    File? case_counts_file
    File? case_pe_file
    File? case_sr_file
    File? case_sd_file

    # Global files
    File ref_ped_file
    File ref_samples_list
    File genome_file
    File primary_contigs_list
    File primary_contigs_fai
    File reference_fasta
    File reference_index    # Index (.fai), must be in same dir as fasta
    File reference_dict     # Dictionary (.dict), must be in same dir as fasta
    File ref_panel_vcf
    File autosome_file      # fai of autosomal contigs
    File allosome_file      # fai of allosomal contigs

    String sv_base_mini_docker
    String sv_base_docker
    String sv_pipeline_docker
<<<<<<< HEAD
    String sv_pipeline_hail_docker
    String sv_pipeline_updates_docker
=======
    String sv_pipeline_rdtest_docker
>>>>>>> 9dd0777a
    String sv_pipeline_qc_docker
    String linux_docker
    String cnmops_docker
    String gatk_docker
    String? gcnv_gatk_docker
    String? gatk_docker_pesr_override
    String condense_counts_docker
    String genomes_in_the_cloud_docker
    String samtools_cloud_docker
    String cloud_sdk_docker

    # Must be provided if corresponding use_* is true and case_*_vcf is not provided
    String? manta_docker
    String? melt_docker
    String? scramble_docker
    String? wham_docker

    ############################################################
    ## GatherSampleEvidence
    ############################################################

    # Required if any GatherSampleEvidence outputs need to be generated (vcfs, counts, pe/sr files)
    # (When "If GatherSampleEvidence outputs already prepared" section above is used)
    File? bam_or_cram_file
    File? bam_or_cram_index

    # Common parameters
    String? reference_version   # Either "38" or "19"

    # Coverage collection inputs
    File preprocessed_intervals

    # Manta inputs
    File manta_region_bed
    File manta_region_bed_index
    Float? manta_jobs_per_cpu
    Int? manta_mem_gb_per_job

    # PESR inputs
    File sd_locs_vcf

    # Melt inputs
    File? melt_standard_vcf_header # required if use_melt True
    File? melt_metrics_intervals
    Float? insert_size
    Int? read_length
    Float? coverage
    File? metrics_intervals
    Int? pf_reads_improper_pairs
    Float? pct_chimeras
    Float? total_reads

    # Wham inputs
    File wham_include_list_bed_file

    # Run GatherSampleEvidence metrics - default is off for single sample pipeline
    Boolean? run_sampleevidence_metrics = false

    # Runtime configuration overrides
    RuntimeAttr? runtime_attr_localize_reads
    RuntimeAttr? runtime_attr_manta
    RuntimeAttr? runtime_attr_melt_coverage
    RuntimeAttr? runtime_attr_melt_metrics
    RuntimeAttr? runtime_attr_melt
    RuntimeAttr? runtime_attr_scramble_part1
    RuntimeAttr? runtime_attr_scramble_part2
    RuntimeAttr? runtime_attr_pesr
    RuntimeAttr? runtime_attr_wham

    ############################################################
    ## EvidenceQC
    ############################################################

    # Optional QC tasks
    Boolean run_vcf_qc

    # WGD files
    File wgd_scoring_mask

    RuntimeAttr? runtime_attr_qc
    RuntimeAttr? runtime_attr_qc_outlier
    RuntimeAttr? ploidy_score_runtime_attr
    RuntimeAttr? ploidy_build_runtime_attr
    RuntimeAttr? wgd_build_runtime_attr
    RuntimeAttr? wgd_score_runtime_attr

    ############################################################
    ## GatherBatchEvidence
    ############################################################

    # Parameters
    Int min_svsize                  # Minimum SV length to include

    # gCNV inputs
    File contig_ploidy_model_tar
    File gcnv_model_tars_list  # list of files, one per line

    # bincov counts files (for cn.mops)
    File ref_panel_bincov_matrix

    File ref_pesr_disc_files_list  # list of files, one per line
    File ref_pesr_split_files_list  # list of files, one per line
    File ref_pesr_sd_files_list  # list of files, one per line

    File? gatk4_jar_override
    Float? gcnv_p_alt
    Float? gcnv_cnv_coherence_length
    Int? gcnv_max_copy_number

    Float? gcnv_mapping_error_rate
    Float? gcnv_sample_psi_scale
    Float? gcnv_depth_correction_tau
    String? gcnv_copy_number_posterior_expectation_mode
    Int? gcnv_active_class_padding_hybrid_mode

    Float? gcnv_learning_rate
    Float? gcnv_adamax_beta_1
    Float? gcnv_adamax_beta_2
    Int? gcnv_log_emission_samples_per_round
    Float? gcnv_log_emission_sampling_median_rel_error
    Int? gcnv_log_emission_sampling_rounds
    Int? gcnv_max_advi_iter_first_epoch
    Int? gcnv_max_advi_iter_subsequent_epochs
    Int? gcnv_min_training_epochs
    Int? gcnv_max_training_epochs
    Float? gcnv_initial_temperature
    Int? gcnv_num_thermal_advi_iters
    Int? gcnv_convergence_snr_averaging_window
    Float? gcnv_convergence_snr_trigger_threshold
    Int? gcnv_convergence_snr_countdown_window
    Int? gcnv_max_calling_iters
    Float? gcnv_caller_update_convergence_threshold
    Float? gcnv_caller_internal_admixing_rate
    Float? gcnv_caller_external_admixing_rate
    Boolean? gcnv_disable_annealing

    Int ref_copy_number_autosomal_contigs
    Array[String]? allosomal_contigs

    Int gcnv_qs_cutoff              # QS filtering cutoff

    # CNMops files
    File cnmops_exclude_list

    Int? cnmops_large_min_size

    # QC files
    Int matrix_qc_distance

    # Run GatherBatchEvidence metrics - default is off for single sample pipeline
    Boolean? run_batchevidence_metrics = false

    RuntimeAttr? median_cov_runtime_attr        # Memory ignored, use median_cov_mem_gb_per_sample
    Float? median_cov_mem_gb_per_sample

    RuntimeAttr? evidence_merging_bincov_runtime_attr # Disk space ignored, use evidence_merging_bincov_size_mb

    RuntimeAttr? cnmops_sample10_runtime_attr
    RuntimeAttr? cnmops_sample3_runtime_attr

    RuntimeAttr? add_sample_to_ped_runtime_attr
    RuntimeAttr? preprocess_calls_runtime_attr
    RuntimeAttr? depth_merge_set_runtime_attr
    RuntimeAttr? depth_merge_sample_runtime_attr
    RuntimeAttr? cnmops_ped_runtime_attr
    RuntimeAttr? cnmops_clean_runtime_attr
    RuntimeAttr? matrix_qc_pesrbaf_runtime_attr
    RuntimeAttr? matrix_qc_rd_runtime_attr

    RuntimeAttr? runtime_attr_ploidy
    RuntimeAttr? runtime_attr_case
    RuntimeAttr? runtime_attr_postprocess
    RuntimeAttr? runtime_attr_explode

    ############################################################
    ## ClusterBatch
    ############################################################

    # Depth merging parameters
    RuntimeAttr? runtime_attr_depth_merge_pre_clusterbatch

    # VCF merging parameters
    RuntimeAttr? runtime_attr_combine_manta_std
    RuntimeAttr? runtime_attr_combine_wham_std
    RuntimeAttr? runtime_attr_combine_scramble_std
    RuntimeAttr? runtime_attr_combine_melt_std

    # Reference panel standardized caller VCFs
    File ref_std_manta_vcf_tar
    File ref_std_wham_vcf_tar
    File? ref_std_scramble_vcf_tar
    File? ref_std_melt_vcf_tar

    File ref_panel_del_bed
    File ref_panel_dup_bed

    Int? depth_records_per_bed_shard_cluster_batch
    Float depth_exclude_overlap_fraction
    Float depth_interval_overlap
    String? depth_clustering_algorithm

    Int? pesr_min_size
    File pesr_exclude_intervals
    Float pesr_interval_overlap
    Int pesr_breakend_window
    String? pesr_clustering_algorithm

    File? baseline_depth_vcf_cluster_batch
    File? baseline_manta_vcf_cluster_batch
    File? baseline_wham_vcf_cluster_batch
    File? baseline_scramble_vcf_cluster_batch
    File? baseline_melt_vcf_cluster_batch

    Float? java_mem_fraction_cluster_batch

    RuntimeAttr? runtime_attr_ids_from_vcf_list_cluster_batch
    RuntimeAttr? runtime_attr_create_ploidy_cluster_batch
    RuntimeAttr? runtime_attr_prepare_pesr_vcfs_cluster_batch
    RuntimeAttr? runtime_attr_svcluster_manta_cluster_batch
    RuntimeAttr? runtime_attr_svcluster_melt_cluster_batch
    RuntimeAttr? runtime_attr_svcluster_scramble_cluster_batch
    RuntimeAttr? runtime_attr_svcluster_wham_cluster_batch
    RuntimeAttr? runtime_override_concat_vcfs_pesr_cluster_batch
    RuntimeAttr? runtime_attr_gatk_to_svtk_vcf_pesr_cluster_batch
    RuntimeAttr? runtime_attr_scatter_bed_cluster_batch
    RuntimeAttr? runtime_attr_cnv_bed_to_gatk_vcf_cluster_batch
    RuntimeAttr? runtime_attr_exclude_intervals_depth_cluster_batch
    RuntimeAttr? runtime_attr_svcluster_depth_cluster_batch
    RuntimeAttr? runtime_attr_gatk_to_svtk_vcf_depth_cluster_batch
    RuntimeAttr? runtime_override_concat_vcfs_depth_cluster_batch
    RuntimeAttr? runtime_attr_exclude_intervals_pesr_cluster_batch

    # Run ClusterBatch metrics - default is off for single sample pipeline
    Boolean? run_clusterbatch_metrics = false

    RuntimeAttr? runtime_attr_filter_vcf_by_id

    ############################################################
    ## GenerateBatchMetrics/FilterBatch
    ############################################################

    File rmsk
    File segdups

    Int? min_large_pesr_call_size_for_filtering
    Float? min_large_pesr_depth_overlap_fraction

    RuntimeAttr? runtime_attr_filter_large_pesr
    RuntimeAttr? runtime_attr_srtest
    RuntimeAttr? runtime_attr_split_vcf_srtest
    RuntimeAttr? runtime_attr_merge_allo
    RuntimeAttr? runtime_attr_merge_stats
    RuntimeAttr? runtime_attr_rewritesrcoords

    RuntimeAttr? runtime_attr_merge_pesr_vcfs
    RuntimeAttr? runtime_attr_get_male_only

    ############################################################
    ## GenotypeBatch
    ############################################################

    Int genotyping_n_per_split
    Int n_RD_genotype_bins  # number of RdTest bins

    File cutoffs

    File genotype_pesr_pesr_sepcutoff
    File genotype_pesr_depth_sepcutoff
    File genotype_depth_pesr_sepcutoff
    File genotype_depth_depth_sepcutoff

    File SR_metrics
    File PE_metrics

    File bin_exclude

    # Run GenotypeBatch metrics - default is off for single sample pipeline
    Boolean? run_genotypebatch_metrics = false

    # Common
    RuntimeAttr? runtime_attr_merge_counts
    RuntimeAttr? runtime_attr_split_variants
    RuntimeAttr? runtime_attr_make_subset_vcf
    RuntimeAttr? runtime_attr_rdtest_genotype
    RuntimeAttr? runtime_attr_add_genotypes
    RuntimeAttr? runtime_attr_genotype_depths_concat_vcfs
    RuntimeAttr? runtime_attr_genotype_pesr_concat_vcfs
    RuntimeAttr? runtime_attr_split_vcf_genotypebatch


    # Master
    RuntimeAttr? runtime_attr_add_batch
    RuntimeAttr? runtime_attr_index_vcf

    # PESR part 2
    RuntimeAttr? runtime_attr_count_pe
    RuntimeAttr? runtime_attr_genotype_pe
    RuntimeAttr? runtime_attr_count_sr
    RuntimeAttr? runtime_attr_genotype_sr
    RuntimeAttr? runtime_attr_integrate_gq
    RuntimeAttr? runtime_attr_integrate_pesr_gq
    RuntimeAttr? runtime_attr_triple_stream_cat

    # Depth part 2
    RuntimeAttr? runtime_attr_integrate_depth_gq

    ############################################################
    ## MakeCohortVcf
    ############################################################

    Float clean_vcf_min_sr_background_fail_batches

    File cytobands

    File mei_bed
    File depth_exclude_list
    File empty_file

    Int max_shard_size_resolve
    Int clean_vcf_max_shards_per_chrom_clean_vcf_step1
    Int clean_vcf_min_records_per_shard_clean_vcf_step1
    Int clean_vcf_samples_per_clean_vcf_step2_shard
    Int clean_vcf5_records_per_shard
    Int clean_vcf1b_records_per_shard

    String? chr_x
    String? chr_y

    Int? clean_vcf_random_seed

    # Run MakeCohortVcf metrics - default is off for single sample pipeline
    Boolean? run_makecohortvcf_metrics = false

    # overrides for local tasks
    RuntimeAttr? runtime_overide_get_discfile_size
    RuntimeAttr? runtime_override_update_sr_list_cluster
    RuntimeAttr? runtime_override_merge_pesr_depth
    RuntimeAttr? runtime_override_integrate_resolved_vcfs
    RuntimeAttr? runtime_override_rename_variants
    RuntimeAttr? runtime_override_rename_cleaned_samples

    # overrides for mini tasks
    RuntimeAttr? runtime_override_clean_background_fail
    RuntimeAttr? runtime_override_make_cpx_cnv_input_file
    RuntimeAttr? runtime_override_subset_inversions
    RuntimeAttr? runtime_override_concat_merged_vcfs
    RuntimeAttr? runtime_override_concat_cpx_vcfs
    RuntimeAttr? runtime_override_concat_cleaned_vcfs

    # overrides for VcfClusterContig
    RuntimeAttr? runtime_override_join_vcfs
    RuntimeAttr? runtime_override_subset_bothside_pass
    RuntimeAttr? runtime_override_subset_background_fail
    RuntimeAttr? runtime_override_subset_sv_type
    RuntimeAttr? runtime_override_shard_clusters
    RuntimeAttr? runtime_override_shard_vids
    RuntimeAttr? runtime_override_pull_vcf_shard
    RuntimeAttr? runtime_override_svtk_vcf_cluster
    RuntimeAttr? runtime_override_get_vcf_header_with_members_info_line
    RuntimeAttr? runtime_override_cluster_merge
    RuntimeAttr? runtime_override_concat_vcf_cluster
    RuntimeAttr? runtime_override_concat_svtypes
    RuntimeAttr? runtime_override_concat_sharded_cluster
    RuntimeAttr? runtime_override_make_sites_only
    RuntimeAttr? runtime_override_preconcat_sharded_cluster
    RuntimeAttr? runtime_override_hail_merge_sharded_cluster
    RuntimeAttr? runtime_override_fix_header_sharded_cluster
    RuntimeAttr? runtime_override_concat_large_pesr_depth

    # overrides for ResolveComplexVariants
    RuntimeAttr? runtime_override_update_sr_list_pass
    RuntimeAttr? runtime_override_update_sr_list_fail
    RuntimeAttr? runtime_override_breakpoint_overlap_filter
    RuntimeAttr? runtime_override_concat_resolve

    RuntimeAttr? runtime_override_get_se_cutoff
    RuntimeAttr? runtime_override_shard_vcf_cpx
    RuntimeAttr? runtime_override_shard_vids_resolve
    RuntimeAttr? runtime_override_resolve_prep
    RuntimeAttr? runtime_override_resolve_cpx_per_shard
    RuntimeAttr? runtime_override_restore_unresolved_cnv_per_shard
    RuntimeAttr? runtime_override_concat_resolved_per_shard
    RuntimeAttr? runtime_override_preconcat_resolve
    RuntimeAttr? runtime_override_hail_merge_resolve
    RuntimeAttr? runtime_override_fix_header_resolve

    RuntimeAttr? runtime_override_get_se_cutoff_inv
    RuntimeAttr? runtime_override_shard_vcf_cpx_inv
    RuntimeAttr? runtime_override_shard_vids_resolve_inv
    RuntimeAttr? runtime_override_resolve_prep_inv
    RuntimeAttr? runtime_override_resolve_cpx_per_shard_inv
    RuntimeAttr? runtime_override_restore_unresolved_cnv_per_shard_inv
    RuntimeAttr? runtime_override_concat_resolved_per_shard_inv
    RuntimeAttr? runtime_override_pull_vcf_shard_inv
    RuntimeAttr? runtime_override_preconcat_resolve_inv
    RuntimeAttr? runtime_override_hail_merge_resolve_inv
    RuntimeAttr? runtime_override_fix_header_resolve_inv

    # overrides for GenotypeComplexContig
    RuntimeAttr? runtime_override_ids_from_median
    RuntimeAttr? runtime_override_split_vcf_to_genotype
    RuntimeAttr? runtime_override_concat_cpx_cnv_vcfs
    RuntimeAttr? runtime_override_get_cpx_cnv_intervals
    RuntimeAttr? runtime_override_parse_genotypes
    RuntimeAttr? runtime_override_merge_melted_gts
    RuntimeAttr? runtime_override_split_bed_by_size
    RuntimeAttr? runtime_override_rd_genotype
    RuntimeAttr? runtime_override_concat_melted_genotypes
    RuntimeAttr? runtime_attr_ids_from_vcf_regeno
    RuntimeAttr? runtime_attr_subset_ped_regeno
    RuntimeAttr? runtime_override_preconcat_regeno
    RuntimeAttr? runtime_override_hail_merge_regeno
    RuntimeAttr? runtime_override_fix_header_regeno

    # overrides for CleanVcfContig
    RuntimeAttr? runtime_override_preconcat_clean_final
    RuntimeAttr? runtime_override_hail_merge_clean_final
    RuntimeAttr? runtime_override_fix_header_clean_final
    RuntimeAttr? runtime_attr_format_clean

    RuntimeAttr? runtime_override_clean_vcf_1a
    RuntimeAttr? runtime_override_clean_vcf_2
    RuntimeAttr? runtime_override_clean_vcf_3
    RuntimeAttr? runtime_override_clean_vcf_4
    RuntimeAttr? runtime_override_clean_vcf_5_scatter
    RuntimeAttr? runtime_override_clean_vcf_5_make_cleangq
    RuntimeAttr? runtime_override_clean_vcf_5_find_redundant_multiallelics
    RuntimeAttr? runtime_override_clean_vcf_5_polish
    RuntimeAttr? runtime_override_stitch_fragmented_cnvs
    RuntimeAttr? runtime_override_final_cleanup

    RuntimeAttr? runtime_attr_override_subset_large_cnvs_1b
    RuntimeAttr? runtime_attr_override_sort_bed_1b
    RuntimeAttr? runtime_attr_override_intersect_bed_1b
    RuntimeAttr? runtime_attr_override_build_dict_1b
    RuntimeAttr? runtime_attr_override_scatter_1b
    RuntimeAttr? runtime_attr_override_filter_vcf_1b
    RuntimeAttr? runtime_override_concat_vcfs_1b
    RuntimeAttr? runtime_override_cat_multi_cnvs_1b

    RuntimeAttr? runtime_override_preconcat_step1
    RuntimeAttr? runtime_override_hail_merge_step1
    RuntimeAttr? runtime_override_fix_header_step1

    RuntimeAttr? runtime_override_preconcat_drc
    RuntimeAttr? runtime_override_hail_merge_drc
    RuntimeAttr? runtime_override_fix_header_drc

    RuntimeAttr? runtime_override_split_vcf_to_clean
    RuntimeAttr? runtime_override_combine_step_1_sex_chr_revisions
    RuntimeAttr? runtime_override_split_include_list
    RuntimeAttr? runtime_override_combine_clean_vcf_2
    RuntimeAttr? runtime_override_combine_revised_4
    RuntimeAttr? runtime_override_combine_multi_ids_4
    RuntimeAttr? runtime_override_drop_redundant_cnvs
    RuntimeAttr? runtime_override_combine_step_1_vcfs
    RuntimeAttr? runtime_override_sort_drop_redundant_cnvs

    # overrides for VcfQc
    RuntimeAttr? runtime_override_site_level_benchmark_plot
    RuntimeAttr? runtime_override_per_sample_benchmark_plot
    RuntimeAttr? runtime_override_subset_vcf
    RuntimeAttr? runtime_override_preprocess_vcf
    RuntimeAttr? runtime_override_site_level_benchmark
    RuntimeAttr? runtime_override_merge_site_level_benchmark
    RuntimeAttr? runtime_override_merge_sharded_per_sample_vid_lists
    RuntimeAttr? runtime_override_plot_qc_vcf_wide
    RuntimeAttr? runtime_override_plot_qc_per_sample
    RuntimeAttr? runtime_override_plot_qc_per_family
    RuntimeAttr? runtime_override_sanitize_outputs
    RuntimeAttr? runtime_override_merge_vcfwide_stat_shards
    RuntimeAttr? runtime_override_merge_vcf_2_bed
    RuntimeAttr? runtime_override_collect_sharded_vcf_stats
    RuntimeAttr? runtime_override_svtk_vcf_2_bed
    RuntimeAttr? runtime_override_scatter_vcf
    RuntimeAttr? runtime_override_merge_subvcf_stat_shards
    RuntimeAttr? runtime_override_collect_vids_per_sample
    RuntimeAttr? runtime_override_split_samples_list
    RuntimeAttr? runtime_override_tar_shard_vid_lists
    RuntimeAttr? runtime_override_benchmark_samples
    RuntimeAttr? runtime_override_split_shuffled_list
    RuntimeAttr? runtime_override_merge_and_tar_shard_benchmarks

    ############################################################
    ## AnnotateVcf
    ############################################################

    File protein_coding_gtf
    File noncoding_bed
    Int? promoter_window
    Int? max_breakend_as_cnv_length
    Int annotation_sv_per_shard

    File? external_af_ref_bed             # bed file with population AFs for annotation
    String? external_af_ref_bed_prefix    # name of external AF bed file call set
    Array[String]? external_af_population # populations to annotate external AFs (required if ref_bed set, use "ALL" for all)

    RuntimeAttr? runtime_attr_svannotate

    ############################################################
    ## Single sample filtering
    ############################################################

    Float? max_ref_panel_carrier_freq

    ############################################################
    ## Single sample metrics
    ############################################################

    File? baseline_cleaned_vcf
    File? baseline_final_vcf
    File? baseline_genotyped_pesr_vcf
    File? baseline_genotyped_depth_vcf
    File? baseline_non_genotyped_unique_depth_calls_vcf

    ############################################################
    ## QC
    ############################################################

    File qc_definitions

    # Do not use
    String? NONE_STRING_

  }

  String? manta_docker_ = if (!defined(case_manta_vcf) && use_manta) then manta_docker else NONE_STRING_
  String? melt_docker_ = if (!defined(case_melt_vcf) && use_melt) then melt_docker else NONE_STRING_
  String? scramble_docker_ = if (!defined(case_scramble_vcf) && use_scramble) then scramble_docker else NONE_STRING_
  String? wham_docker_ = if (!defined(case_wham_vcf) && use_wham) then wham_docker else NONE_STRING_

  Boolean collect_coverage = !defined(case_counts_file)
  Boolean collect_pesr = !defined(case_pe_file) || !defined(case_sr_file) || !defined(case_sd_file)

  Boolean run_sampleevidence = defined(manta_docker_) || defined(melt_docker_) || defined(scramble_docker_) || defined(wham_docker_) || collect_coverage || collect_pesr

  if (run_sampleevidence) {
    call sampleevidence.GatherSampleEvidence as GatherSampleEvidence {
      input:
        bam_or_cram_file=select_first([bam_or_cram_file]),
        bam_or_cram_index=bam_or_cram_index,
        sample_id=sample_id,
        collect_coverage = collect_coverage,
        collect_pesr = collect_pesr,
        primary_contigs_list=primary_contigs_list,
        reference_fasta=reference_fasta,
        reference_index=reference_index,
        reference_dict=reference_dict,
        reference_version=reference_version,
        preprocessed_intervals=preprocessed_intervals,
        manta_region_bed=manta_region_bed,
        manta_region_bed_index=manta_region_bed_index,
        manta_jobs_per_cpu=manta_jobs_per_cpu,
        manta_mem_gb_per_job=manta_mem_gb_per_job,
        sd_locs_vcf=sd_locs_vcf,
        melt_standard_vcf_header=melt_standard_vcf_header,
        melt_metrics_intervals=melt_metrics_intervals,
        insert_size=insert_size,
        read_length=read_length,
        coverage=coverage,
        metrics_intervals=metrics_intervals,
        pf_reads_improper_pairs=pf_reads_improper_pairs,
        pct_chimeras=pct_chimeras,
        total_reads=total_reads,
        wham_include_list_bed_file=wham_include_list_bed_file,
        run_module_metrics = run_sampleevidence_metrics,
        sv_pipeline_docker=sv_pipeline_docker,
        sv_base_mini_docker=sv_base_mini_docker,
        manta_docker=manta_docker_,
        melt_docker=melt_docker_,
        scramble_docker=scramble_docker_,
        wham_docker=wham_docker_,
        gatk_docker=gatk_docker,
        gatk_docker_pesr_override = gatk_docker_pesr_override,
        genomes_in_the_cloud_docker=genomes_in_the_cloud_docker,
        samtools_cloud_docker=samtools_cloud_docker,
        cloud_sdk_docker = cloud_sdk_docker,
        runtime_attr_localize_reads=runtime_attr_localize_reads,
        runtime_attr_manta=runtime_attr_manta,
        runtime_attr_melt_coverage=runtime_attr_melt_coverage,
        runtime_attr_melt_metrics=runtime_attr_melt_metrics,
        runtime_attr_melt=runtime_attr_melt,
        runtime_attr_scramble_part1=runtime_attr_scramble_part1,
        runtime_attr_scramble_part2=runtime_attr_scramble_part2,
        runtime_attr_pesr=runtime_attr_pesr,
        runtime_attr_wham=runtime_attr_wham
    }
  }

  File case_counts_file_ = select_first([case_counts_file, GatherSampleEvidence.coverage_counts])
  File case_pe_file_ = select_first([case_pe_file, GatherSampleEvidence.pesr_disc])
  File case_sr_file_ = select_first([case_sr_file, GatherSampleEvidence.pesr_split])
  File case_sd_file_ = select_first([case_sd_file, GatherSampleEvidence.pesr_sd])

  call evidenceqc.EvidenceQC as EvidenceQC {
    input:
      batch=batch,
      samples=[sample_id],
      run_vcf_qc=run_vcf_qc,
      genome_file=genome_file,
      counts=[case_counts_file_],
      run_ploidy = false,
      wgd_scoring_mask=wgd_scoring_mask,
      sv_pipeline_docker=sv_pipeline_docker,
      sv_pipeline_qc_docker=sv_pipeline_qc_docker,
      sv_base_mini_docker=sv_base_mini_docker,
      sv_base_docker=sv_base_docker,
      runtime_attr_qc=runtime_attr_qc,
      runtime_attr_qc_outlier=runtime_attr_qc_outlier,
      wgd_build_runtime_attr=wgd_build_runtime_attr,
      wgd_score_runtime_attr=wgd_score_runtime_attr
  }

  if (use_manta) {
    Array[File] manta_vcfs_ = [select_first([case_manta_vcf, GatherSampleEvidence.manta_vcf])]
  }
  if (use_melt) {
    Array[File] melt_vcfs_ = [select_first([case_melt_vcf, GatherSampleEvidence.melt_vcf])]
  }
  if (use_scramble) {
    Array[File] scramble_vcfs_ = [select_first([case_scramble_vcf, GatherSampleEvidence.scramble_vcf])]
  }
  if (use_wham) {
    Array[File] wham_vcfs_ = [select_first([case_wham_vcf, GatherSampleEvidence.wham_vcf])]
  }

  Array[String] ref_samples = read_lines(ref_samples_list)

  call batchevidence.GatherBatchEvidence as GatherBatchEvidence {
    input:
      batch=batch,
      samples=[sample_id],
      ref_panel_samples=ref_samples,
      run_matrix_qc=false,
      ped_file=ref_ped_file,
      genome_file=genome_file,
      primary_contigs_fai=primary_contigs_fai,
      ref_dict=reference_dict,
      counts=[case_counts_file_],
      ref_panel_bincov_matrix=ref_panel_bincov_matrix,
      bincov_matrix=EvidenceQC.bincov_matrix,
      bincov_matrix_index=EvidenceQC.bincov_matrix_index,
      PE_files=[case_pe_file_],
      cytoband=cytobands,
      mei_bed=mei_bed,
      ref_panel_PE_files=read_lines(ref_pesr_disc_files_list),
      SR_files=[case_sr_file_],
      ref_panel_SR_files=read_lines(ref_pesr_split_files_list),
      SD_files=[case_sd_file_],
      ref_panel_SD_files=read_lines(ref_pesr_sd_files_list),
      sd_locs_vcf=sd_locs_vcf,
      contig_ploidy_model_tar = contig_ploidy_model_tar,
      gcnv_model_tars = read_lines(gcnv_model_tars_list),
      gatk4_jar_override = gatk4_jar_override,
      run_ploidy = true,
      append_first_sample_to_ped = true,
      gcnv_p_alt = gcnv_p_alt,
      gcnv_cnv_coherence_length = gcnv_cnv_coherence_length,
      gcnv_max_copy_number = gcnv_max_copy_number,
      gcnv_mapping_error_rate = gcnv_mapping_error_rate,
      gcnv_sample_psi_scale = gcnv_sample_psi_scale,
      gcnv_depth_correction_tau = gcnv_depth_correction_tau,
      gcnv_copy_number_posterior_expectation_mode = gcnv_copy_number_posterior_expectation_mode,
      gcnv_active_class_padding_hybrid_mode = gcnv_active_class_padding_hybrid_mode,
      gcnv_learning_rate = gcnv_learning_rate,
      gcnv_adamax_beta_1 = gcnv_adamax_beta_1,
      gcnv_adamax_beta_2 = gcnv_adamax_beta_2,
      gcnv_log_emission_samples_per_round = gcnv_log_emission_samples_per_round,
      gcnv_log_emission_sampling_median_rel_error = gcnv_log_emission_sampling_median_rel_error,
      gcnv_log_emission_sampling_rounds = gcnv_log_emission_sampling_rounds,
      gcnv_max_advi_iter_first_epoch = gcnv_max_advi_iter_first_epoch,
      gcnv_max_advi_iter_subsequent_epochs = gcnv_max_advi_iter_subsequent_epochs,
      gcnv_min_training_epochs = gcnv_min_training_epochs,
      gcnv_max_training_epochs = gcnv_max_training_epochs,
      gcnv_initial_temperature = gcnv_initial_temperature,
      gcnv_num_thermal_advi_iters = gcnv_num_thermal_advi_iters,
      gcnv_convergence_snr_averaging_window = gcnv_convergence_snr_averaging_window,
      gcnv_convergence_snr_trigger_threshold = gcnv_convergence_snr_trigger_threshold,
      gcnv_convergence_snr_countdown_window = gcnv_convergence_snr_countdown_window,
      gcnv_max_calling_iters = gcnv_max_calling_iters,
      gcnv_caller_update_convergence_threshold = gcnv_caller_update_convergence_threshold,
      gcnv_caller_internal_admixing_rate = gcnv_caller_internal_admixing_rate,
      gcnv_caller_external_admixing_rate = gcnv_caller_external_admixing_rate,
      gcnv_disable_annealing = gcnv_disable_annealing,
      ref_copy_number_autosomal_contigs = ref_copy_number_autosomal_contigs,
      allosomal_contigs = allosomal_contigs,
      gcnv_qs_cutoff=gcnv_qs_cutoff,
      manta_vcfs=manta_vcfs_,
      melt_vcfs=melt_vcfs_,
      scramble_vcfs=scramble_vcfs_,
      wham_vcfs=wham_vcfs_,
      min_svsize=min_svsize,
      cnmops_chrom_file=autosome_file,
      cnmops_exclude_list=cnmops_exclude_list,
      cnmops_allo_file=allosome_file,
      cnmops_large_min_size=cnmops_large_min_size,
      matrix_qc_distance=matrix_qc_distance,
      run_module_metrics = run_batchevidence_metrics,
      sv_base_mini_docker=sv_base_mini_docker,
      sv_base_docker=sv_base_docker,
      sv_pipeline_docker=sv_pipeline_docker,
      sv_pipeline_qc_docker=sv_pipeline_qc_docker,
      linux_docker=linux_docker,
      cnmops_docker=cnmops_docker,
      gatk_docker = gatk_docker,
      gcnv_gatk_docker=gcnv_gatk_docker,
      condense_counts_docker = condense_counts_docker,
      median_cov_runtime_attr=median_cov_runtime_attr,
      median_cov_mem_gb_per_sample=median_cov_mem_gb_per_sample,
      evidence_merging_bincov_runtime_attr=evidence_merging_bincov_runtime_attr,
      cnmops_sample10_runtime_attr=cnmops_sample10_runtime_attr,
      cnmops_sample3_runtime_attr=cnmops_sample3_runtime_attr,
      preprocess_calls_runtime_attr=preprocess_calls_runtime_attr,
      depth_merge_set_runtime_attr=depth_merge_set_runtime_attr,
      depth_merge_sample_runtime_attr=depth_merge_sample_runtime_attr,
      cnmops_ped_runtime_attr=cnmops_ped_runtime_attr,
      cnmops_clean_runtime_attr=cnmops_clean_runtime_attr,
      matrix_qc_pesrbaf_runtime_attr=matrix_qc_pesrbaf_runtime_attr,
      matrix_qc_rd_runtime_attr=matrix_qc_rd_runtime_attr,
      ploidy_score_runtime_attr=ploidy_score_runtime_attr,
      ploidy_build_runtime_attr=ploidy_build_runtime_attr,
      add_sample_to_ped_runtime_attr=add_sample_to_ped_runtime_attr,
      runtime_attr_ploidy = runtime_attr_ploidy,
      runtime_attr_case = runtime_attr_case,
      runtime_attr_postprocess = runtime_attr_postprocess,
      runtime_attr_explode = runtime_attr_explode
  }

  File combined_ped_file = select_first([GatherBatchEvidence.combined_ped_file])

  # Merge calls with reference panel
  if (defined(GatherBatchEvidence.std_manta_vcf_tar)) {
    call utils.CombineTars as CombineMantaStd {
      input:
        tar1=ref_std_manta_vcf_tar,
        tar2=select_first([GatherBatchEvidence.std_manta_vcf_tar]),
        linux_docker=linux_docker,
        runtime_attr_override=runtime_attr_combine_manta_std
    }
  }
  if (defined(GatherBatchEvidence.std_wham_vcf_tar)) {
    call utils.CombineTars as CombineWhamStd {
      input:
        tar1=ref_std_wham_vcf_tar,
        tar2=select_first([GatherBatchEvidence.std_wham_vcf_tar]),
        linux_docker=linux_docker,
        runtime_attr_override=runtime_attr_combine_wham_std
    }
  }
  if (defined(GatherBatchEvidence.std_scramble_vcf_tar) && defined(ref_std_scramble_vcf_tar)) {
    call utils.CombineTars as CombineScrambleStd {
      input:
        tar1=select_first([ref_std_scramble_vcf_tar]),
        tar2=select_first([GatherBatchEvidence.std_scramble_vcf_tar]),
        linux_docker=linux_docker,
        runtime_attr_override=runtime_attr_combine_scramble_std
    }
  }
  if (defined(GatherBatchEvidence.std_melt_vcf_tar) && defined(ref_std_melt_vcf_tar)) {
    call utils.CombineTars as CombineMeltStd {
      input:
        tar1=select_first([ref_std_melt_vcf_tar]),
        tar2=select_first([GatherBatchEvidence.std_melt_vcf_tar]),
        linux_docker=linux_docker,
        runtime_attr_override=runtime_attr_combine_melt_std
    }
  }
  File merged_manta_vcf_tar = select_first([CombineMantaStd.out, ref_std_manta_vcf_tar])
  File merged_wham_vcf_tar = select_first([CombineWhamStd.out, ref_std_wham_vcf_tar])
  if (defined(CombineScrambleStd.out) || defined(ref_std_scramble_vcf_tar)) {
    File merged_scramble_vcf_tar = select_first([CombineScrambleStd.out, ref_std_scramble_vcf_tar])
  }
  if (defined(CombineMeltStd.out) || defined(ref_std_melt_vcf_tar)) {
    File merged_melt_vcf_tar = select_first([CombineMeltStd.out, ref_std_melt_vcf_tar])
  }

  call dpn.MergeSet as MergeSetDel {
    input:
      beds=[GatherBatchEvidence.merged_dels, ref_panel_del_bed],
      svtype="DEL",
      batch=batch,
      sv_base_mini_docker=sv_base_mini_docker,
      runtime_attr_override=runtime_attr_depth_merge_pre_clusterbatch
  }
  call dpn.MergeSet as MergeSetDup {
    input:
      beds=[GatherBatchEvidence.merged_dups, ref_panel_dup_bed],
      svtype="DUP",
      batch=batch,
      sv_base_mini_docker=sv_base_mini_docker,
      runtime_attr_override=runtime_attr_depth_merge_pre_clusterbatch
  }

  call clusterbatch.ClusterBatch {
    input:
      manta_vcf_tar=merged_manta_vcf_tar,
      wham_vcf_tar=merged_wham_vcf_tar,
      scramble_vcf_tar=merged_scramble_vcf_tar,
      melt_vcf_tar=merged_melt_vcf_tar,
      del_bed=MergeSetDel.out,
      dup_bed=MergeSetDup.out,
      batch=batch,
      ped_file=combined_ped_file,
      contig_list=primary_contigs_list,
      reference_fasta=reference_fasta,
      reference_fasta_fai=reference_index,
      reference_dict=reference_dict,
      chr_x=chr_x,
      chr_y=chr_y,
      depth_records_per_bed_shard=depth_records_per_bed_shard_cluster_batch,
      depth_exclude_intervals=depth_exclude_list,
      depth_exclude_overlap_fraction=depth_exclude_overlap_fraction,
      depth_interval_overlap=depth_interval_overlap,
      depth_clustering_algorithm=depth_clustering_algorithm,
      pesr_min_size=pesr_min_size,
      pesr_exclude_intervals=pesr_exclude_intervals,
      pesr_interval_overlap=pesr_interval_overlap,
      pesr_breakend_window=pesr_breakend_window,
      pesr_clustering_algorithm=pesr_clustering_algorithm,
      run_module_metrics=run_clusterbatch_metrics,
      linux_docker=linux_docker,
      baseline_depth_vcf=baseline_depth_vcf_cluster_batch,
      baseline_manta_vcf=baseline_manta_vcf_cluster_batch,
      baseline_wham_vcf=baseline_wham_vcf_cluster_batch,
      baseline_scramble_vcf=baseline_scramble_vcf_cluster_batch,
      baseline_melt_vcf=baseline_melt_vcf_cluster_batch,
      gatk_docker=gatk_docker,
      sv_base_mini_docker=sv_base_mini_docker,
      sv_pipeline_docker=sv_pipeline_docker,
      java_mem_fraction=java_mem_fraction_cluster_batch,
      runtime_attr_ids_from_vcf_list=runtime_attr_ids_from_vcf_list_cluster_batch,
      runtime_attr_create_ploidy=runtime_attr_create_ploidy_cluster_batch,
      runtime_attr_prepare_pesr_vcfs=runtime_attr_prepare_pesr_vcfs_cluster_batch,
      runtime_attr_svcluster_manta=runtime_attr_svcluster_manta_cluster_batch,
      runtime_attr_svcluster_melt=runtime_attr_svcluster_melt_cluster_batch,
      runtime_attr_svcluster_wham=runtime_attr_svcluster_wham_cluster_batch,
      runtime_attr_svcluster_scramble=runtime_attr_svcluster_scramble_cluster_batch,
      runtime_override_concat_vcfs_pesr=runtime_override_concat_vcfs_pesr_cluster_batch,
      runtime_attr_gatk_to_svtk_vcf_pesr=runtime_attr_gatk_to_svtk_vcf_pesr_cluster_batch,
      runtime_attr_scatter_bed=runtime_attr_scatter_bed_cluster_batch,
      runtime_attr_cnv_bed_to_gatk_vcf=runtime_attr_cnv_bed_to_gatk_vcf_cluster_batch,
      runtime_attr_exclude_intervals_depth=runtime_attr_exclude_intervals_depth_cluster_batch,
      runtime_attr_svcluster_depth=runtime_attr_svcluster_depth_cluster_batch,
      runtime_attr_gatk_to_svtk_vcf_depth=runtime_attr_gatk_to_svtk_vcf_depth_cluster_batch,
      runtime_override_concat_vcfs_depth=runtime_override_concat_vcfs_depth_cluster_batch,
      runtime_attr_exclude_intervals_pesr=runtime_attr_exclude_intervals_pesr_cluster_batch
  }

  # Pull out clustered calls from this sample only
  if (use_manta) {
    call SingleSampleFiltering.FilterVcfBySampleGenotypeAndAddEvidenceAnnotation as FilterManta {
        input :
            vcf_gz=select_first([ClusterBatch.clustered_manta_vcf]),
            sample_id=sample_id,
            evidence="RD,PE,SR",
            sv_base_mini_docker=sv_base_mini_docker,
            runtime_attr_override=runtime_attr_filter_vcf_by_id
    }
  }
  if (use_wham) {
    call SingleSampleFiltering.FilterVcfBySampleGenotypeAndAddEvidenceAnnotation as FilterWham {
        input :
            vcf_gz=select_first([ClusterBatch.clustered_wham_vcf]),
            sample_id=sample_id,
            evidence="RD,PE,SR",
            sv_base_mini_docker=sv_base_mini_docker,
            runtime_attr_override=runtime_attr_filter_vcf_by_id
    }
  }
  if (use_melt) {
    call SingleSampleFiltering.FilterVcfBySampleGenotypeAndAddEvidenceAnnotation as FilterMelt {
        input :
            vcf_gz=select_first([ClusterBatch.clustered_melt_vcf]),
            sample_id=sample_id,
            evidence="RD,PE,SR",
            sv_base_mini_docker=sv_base_mini_docker,
            runtime_attr_override=runtime_attr_filter_vcf_by_id
    }
  }
  if (use_scramble) {
    call SingleSampleFiltering.FilterVcfBySampleGenotypeAndAddEvidenceAnnotation as FilterScramble {
        input :
            vcf_gz=select_first([ClusterBatch.clustered_scramble_vcf]),
            sample_id=sample_id,
            evidence="RD,PE,SR",
            sv_base_mini_docker=sv_base_mini_docker,
            runtime_attr_override=runtime_attr_filter_vcf_by_id
    }
  }

  call SingleSampleFiltering.FilterVcfBySampleGenotypeAndAddEvidenceAnnotation as FilterDepth {
    input :
      vcf_gz=ClusterBatch.clustered_depth_vcf,
      sample_id=sample_id,
      evidence="RD",
      sv_base_mini_docker=sv_base_mini_docker,
      runtime_attr_override=runtime_attr_filter_vcf_by_id
  }

  call tasks_makecohortvcf.ConcatVcfs as MergePesrVcfs {
    input:
      vcfs=select_all([FilterManta.out, FilterWham.out, FilterScramble.out, FilterMelt.out]),
      vcfs_idx=select_all([FilterManta.out_index, FilterWham.out_index, FilterScramble.out_index, FilterMelt.out_index]),
      allow_overlaps=true,
      outfile_prefix="~{batch}.filtered_pesr_merged",
      sv_base_mini_docker=sv_base_mini_docker,
      runtime_attr_override=runtime_attr_merge_pesr_vcfs
  }

  call SingleSampleFiltering.FilterLargePESRCallsWithoutRawDepthSupport as FilterLargePESRCallsWithoutRawDepthSupport {
    input:
      pesr_vcf=MergePesrVcfs.concat_vcf,
      raw_dels=GatherBatchEvidence.merged_dels,
      raw_dups=GatherBatchEvidence.merged_dups,
      min_large_pesr_call_size_for_filtering=min_large_pesr_call_size_for_filtering,
      min_large_pesr_depth_overlap_fraction=min_large_pesr_depth_overlap_fraction,
      sv_pipeline_docker = sv_pipeline_docker,
      runtime_attr_override=runtime_attr_filter_large_pesr
  }

  call batchmetrics.GetSampleLists as SamplesList {
    input:
      ped_file = combined_ped_file,
      samples = flatten([[sample_id], ref_samples]),
      sv_base_docker = sv_base_docker
  }

  call batchmetrics.GetMaleOnlyVariantIDs {
    input:
      vcf = ClusterBatch.clustered_depth_vcf,
      female_samples = SamplesList.female_samples,
      male_samples = SamplesList.male_samples,
      contig = select_first([chr_x, "chrX"]),
      sv_pipeline_docker = sv_pipeline_docker,
      runtime_attr_override = runtime_attr_get_male_only
  }

  call SRTest.SRTest as SRTest {
    input:
      splitfile = GatherBatchEvidence.merged_SR,
      medianfile = GatherBatchEvidence.median_cov,
      ped_file = combined_ped_file,
      vcf = FilterLargePESRCallsWithoutRawDepthSupport.out,
      autosome_contigs = autosome_file,
      ref_dict=reference_dict,
      split_size = genotyping_n_per_split,
      algorithm = "PESR",
      allosome_contigs = allosome_file,
      batch = batch,
      samples = SamplesList.samples_file,
      male_samples = SamplesList.male_samples,
      female_samples = SamplesList.female_samples,
      male_only_variant_ids = GetMaleOnlyVariantIDs.male_only_variant_ids,
      run_common = false,
      sv_base_mini_docker = sv_base_mini_docker,
      linux_docker = linux_docker,
      sv_pipeline_docker = sv_pipeline_docker,
      runtime_attr_srtest = runtime_attr_srtest,
      runtime_attr_split_vcf = runtime_attr_split_vcf_srtest,
      runtime_attr_merge_allo = runtime_attr_merge_allo,
      runtime_attr_merge_stats = runtime_attr_merge_stats
  }

  call batchmetrics.AggregateTests as AggregateTests {
    input:
      vcf=FilterLargePESRCallsWithoutRawDepthSupport.out,
      srtest=SRTest.srtest,
      rmsk=rmsk,
      segdups=segdups,
      sv_pipeline_docker=sv_pipeline_docker
  }

  call SingleSampleFiltering.RewriteSRCoords as RewriteSRCoords {
    input:
      vcf = FilterLargePESRCallsWithoutRawDepthSupport.out,
      metrics = AggregateTests.metrics,
      cutoffs = cutoffs,
      prefix = batch,
      sv_pipeline_docker = sv_pipeline_docker,
      runtime_attr_override = runtime_attr_rewritesrcoords
  }

  call genotypebatch.GenotypeBatch as GenotypeBatch {
    input:
      batch_pesr_vcf=RewriteSRCoords.annotated_vcf,
      batch_depth_vcf=FilterDepth.out,
      cohort_pesr_vcf=RewriteSRCoords.annotated_vcf,
      cohort_depth_vcf=FilterDepth.out,
      batch=batch,
      n_per_split=genotyping_n_per_split,
      medianfile=GatherBatchEvidence.median_cov,
      coveragefile=GatherBatchEvidence.merged_bincov,
      coveragefile_index=GatherBatchEvidence.merged_bincov_index,
      discfile=GatherBatchEvidence.merged_PE,
      discfile_index=GatherBatchEvidence.merged_PE_index,
      splitfile=GatherBatchEvidence.merged_SR,
      splitfile_index=GatherBatchEvidence.merged_SR_index,
      ref_dict=reference_dict,
      n_RD_genotype_bins=n_RD_genotype_bins,
      genotype_pesr_pesr_sepcutoff=genotype_pesr_pesr_sepcutoff,
      genotype_pesr_depth_sepcutoff=genotype_pesr_depth_sepcutoff,
      genotype_depth_pesr_sepcutoff=genotype_depth_pesr_sepcutoff,
      genotype_depth_depth_sepcutoff=genotype_depth_depth_sepcutoff,
      SR_metrics=SR_metrics,
      PE_metrics=PE_metrics,
      bin_exclude=bin_exclude,
      run_module_metrics = run_genotypebatch_metrics,
      sv_base_mini_docker=sv_base_mini_docker,
      sv_pipeline_docker=sv_pipeline_docker,
      linux_docker=linux_docker,
      runtime_attr_split_vcf=runtime_attr_split_vcf_genotypebatch,
      runtime_attr_merge_counts=runtime_attr_merge_counts,
      runtime_attr_split_variants=runtime_attr_split_variants,
      runtime_attr_make_subset_vcf=runtime_attr_make_subset_vcf,
      runtime_attr_rdtest_genotype=runtime_attr_rdtest_genotype,
      runtime_attr_add_genotypes=runtime_attr_add_genotypes,
      runtime_attr_genotype_depths_concat_vcfs=runtime_attr_genotype_depths_concat_vcfs,
      runtime_attr_genotype_pesr_concat_vcfs=runtime_attr_genotype_pesr_concat_vcfs,
      runtime_attr_add_batch=runtime_attr_add_batch,
      runtime_attr_index_vcf=runtime_attr_index_vcf,
      runtime_attr_count_pe=runtime_attr_count_pe,
      runtime_attr_genotype_pe=runtime_attr_genotype_pe,
      runtime_attr_count_sr=runtime_attr_count_sr,
      runtime_attr_genotype_sr=runtime_attr_genotype_sr,
      runtime_attr_integrate_gq=runtime_attr_integrate_gq,
      runtime_attr_integrate_pesr_gq=runtime_attr_integrate_pesr_gq,
      runtime_attr_triple_stream_cat=runtime_attr_triple_stream_cat,
      runtime_attr_integrate_depth_gq=runtime_attr_integrate_depth_gq
  }

  call SingleSampleFiltering.ConvertCNVsWithoutDepthSupportToBNDs as ConvertCNVsWithoutDepthSupportToBNDs {
    input:
      genotyped_pesr_vcf=GenotypeBatch.genotyped_pesr_vcf,
      allosome_file=allosome_file,
      merged_famfile=combined_ped_file,
      case_sample=sample_id,
      sv_pipeline_docker=sv_pipeline_docker
  }

  call makecohortvcf.MakeCohortVcf as MakeCohortVcf {
    input:
      raw_sr_bothside_pass_files=[GenotypeBatch.sr_bothside_pass],
      raw_sr_background_fail_files=[GenotypeBatch.sr_background_fail],
      min_sr_background_fail_batches=clean_vcf_min_sr_background_fail_batches,
      ped_file=combined_ped_file,
      pesr_vcfs=[ConvertCNVsWithoutDepthSupportToBNDs.out_vcf],
      depth_vcfs=[GenotypeBatch.genotyped_depth_vcf],
      contig_list=primary_contigs_fai,
      allosome_fai=allosome_file,
      ref_dict=reference_dict,

      merge_complex_genotype_vcfs = true,
      cytobands=cytobands,

      bin_exclude=bin_exclude,

      disc_files=[GatherBatchEvidence.merged_PE],
      bincov_files=[GatherBatchEvidence.merged_bincov],

      mei_bed=mei_bed,
      pe_exclude_list=pesr_exclude_intervals,
      depth_exclude_list=depth_exclude_list,
      empty_file=empty_file,

      cohort_name=batch,

      rf_cutoff_files=[cutoffs],
      batches=[batch],
      depth_gt_rd_sep_files=[genotype_depth_depth_sepcutoff],
      median_coverage_files=[GatherBatchEvidence.median_cov],

      max_shard_size_resolve=max_shard_size_resolve,
      max_shards_per_chrom_clean_vcf_step1=clean_vcf_max_shards_per_chrom_clean_vcf_step1,
      min_records_per_shard_clean_vcf_step1=clean_vcf_min_records_per_shard_clean_vcf_step1,
      samples_per_clean_vcf_step2_shard=clean_vcf_samples_per_clean_vcf_step2_shard,
      clean_vcf5_records_per_shard=clean_vcf5_records_per_shard,
      clean_vcf1b_records_per_shard=clean_vcf1b_records_per_shard,

      chr_x=select_first([chr_x, "chrX"]),
      chr_y=select_first([chr_y, "chrY"]),

      random_seed=clean_vcf_random_seed,

      run_module_metrics = run_makecohortvcf_metrics,

      primary_contigs_list=primary_contigs_list,

      linux_docker=linux_docker,
      sv_pipeline_docker=sv_pipeline_docker,
<<<<<<< HEAD
      sv_pipeline_hail_docker=sv_pipeline_hail_docker,
      sv_pipeline_updates_docker=sv_pipeline_updates_docker,
=======
      sv_pipeline_rdtest_docker=sv_pipeline_rdtest_docker,
>>>>>>> 9dd0777a
      sv_pipeline_qc_docker=sv_pipeline_qc_docker,
      sv_base_mini_docker=sv_base_mini_docker,

      runtime_overide_get_discfile_size=runtime_overide_get_discfile_size,
      runtime_override_update_sr_list_cluster=runtime_override_update_sr_list_cluster,
      runtime_override_merge_pesr_depth=runtime_override_merge_pesr_depth,
      runtime_override_integrate_resolved_vcfs=runtime_override_integrate_resolved_vcfs,
      runtime_override_rename_variants=runtime_override_rename_variants,
      runtime_override_rename_cleaned_samples=runtime_override_rename_cleaned_samples,
      runtime_override_breakpoint_overlap_filter=runtime_override_breakpoint_overlap_filter,
      runtime_override_clean_background_fail=runtime_override_clean_background_fail,
      runtime_override_make_cpx_cnv_input_file=runtime_override_make_cpx_cnv_input_file,
      runtime_override_concat_merged_vcfs=runtime_override_concat_merged_vcfs,
      runtime_override_concat_cpx_vcfs=runtime_override_concat_cpx_vcfs,
      runtime_override_concat_cleaned_vcfs=runtime_override_concat_cleaned_vcfs,
      runtime_override_join_vcfs=runtime_override_join_vcfs,
      runtime_override_subset_bothside_pass=runtime_override_subset_bothside_pass,
      runtime_override_subset_background_fail=runtime_override_subset_background_fail,
      runtime_override_subset_sv_type=runtime_override_subset_sv_type,
      runtime_override_shard_clusters=runtime_override_shard_clusters,
      runtime_override_shard_vids=runtime_override_shard_vids,
      runtime_override_pull_vcf_shard=runtime_override_pull_vcf_shard,
      runtime_override_svtk_vcf_cluster=runtime_override_svtk_vcf_cluster,
      runtime_override_get_vcf_header_with_members_info_line=runtime_override_get_vcf_header_with_members_info_line,
      runtime_override_cluster_merge=runtime_override_cluster_merge,
      runtime_override_concat_vcf_cluster=runtime_override_concat_vcf_cluster,
      runtime_override_concat_svtypes=runtime_override_concat_svtypes,
      runtime_override_concat_sharded_cluster=runtime_override_concat_sharded_cluster,
      runtime_override_make_sites_only=runtime_override_make_sites_only,
      runtime_override_preconcat_sharded_cluster=runtime_override_preconcat_sharded_cluster,
      runtime_override_hail_merge_sharded_cluster=runtime_override_hail_merge_sharded_cluster,
      runtime_override_fix_header_sharded_cluster=runtime_override_fix_header_sharded_cluster,
      runtime_override_concat_large_pesr_depth=runtime_override_concat_large_pesr_depth,
      runtime_override_update_sr_list_pass=runtime_override_update_sr_list_pass,
      runtime_override_update_sr_list_fail=runtime_override_update_sr_list_fail,
      runtime_override_subset_inversions=runtime_override_subset_inversions,
      runtime_override_concat_resolve=runtime_override_concat_resolve,
      runtime_override_get_se_cutoff=runtime_override_get_se_cutoff,
      runtime_override_shard_vcf_cpx=runtime_override_shard_vcf_cpx,
      runtime_override_shard_vids_resolve=runtime_override_shard_vids_resolve,
      runtime_override_resolve_prep=runtime_override_resolve_prep,
      runtime_override_resolve_cpx_per_shard=runtime_override_resolve_cpx_per_shard,
      runtime_override_restore_unresolved_cnv_per_shard=runtime_override_restore_unresolved_cnv_per_shard,
      runtime_override_concat_resolved_per_shard=runtime_override_concat_resolved_per_shard,
      runtime_override_preconcat_resolve=runtime_override_preconcat_resolve,
      runtime_override_hail_merge_resolve=runtime_override_hail_merge_resolve,
      runtime_override_fix_header_resolve=runtime_override_fix_header_resolve,
      runtime_override_get_se_cutoff_inv=runtime_override_get_se_cutoff_inv,
      runtime_override_shard_vcf_cpx_inv=runtime_override_shard_vcf_cpx_inv,
      runtime_override_shard_vids_resolve_inv=runtime_override_shard_vids_resolve_inv,
      runtime_override_resolve_prep_inv=runtime_override_resolve_prep_inv,
      runtime_override_resolve_cpx_per_shard_inv=runtime_override_resolve_cpx_per_shard_inv,
      runtime_override_restore_unresolved_cnv_per_shard_inv=runtime_override_restore_unresolved_cnv_per_shard_inv,
      runtime_override_concat_resolved_per_shard_inv=runtime_override_concat_resolved_per_shard_inv,
      runtime_override_pull_vcf_shard_inv=runtime_override_pull_vcf_shard_inv,
      runtime_override_preconcat_resolve_inv=runtime_override_preconcat_resolve_inv,
      runtime_override_hail_merge_resolve_inv=runtime_override_hail_merge_resolve_inv,
      runtime_override_fix_header_resolve_inv=runtime_override_fix_header_resolve_inv,
      runtime_override_ids_from_median=runtime_override_ids_from_median,
      runtime_override_split_vcf_to_genotype=runtime_override_split_vcf_to_genotype,
      runtime_override_concat_cpx_cnv_vcfs=runtime_override_concat_cpx_cnv_vcfs,
      runtime_override_get_cpx_cnv_intervals=runtime_override_get_cpx_cnv_intervals,
      runtime_override_parse_genotypes=runtime_override_parse_genotypes,
      runtime_override_merge_melted_gts=runtime_override_merge_melted_gts,
      runtime_override_split_bed_by_size=runtime_override_split_bed_by_size,
      runtime_override_rd_genotype=runtime_override_rd_genotype,
      runtime_override_concat_melted_genotypes=runtime_override_concat_melted_genotypes,
      runtime_attr_ids_from_vcf_regeno=runtime_attr_ids_from_vcf_regeno,
      runtime_attr_subset_ped_regeno=runtime_attr_subset_ped_regeno,
      runtime_override_preconcat_regeno=runtime_override_preconcat_regeno,
      runtime_override_hail_merge_regeno=runtime_override_hail_merge_regeno,
      runtime_override_fix_header_regeno=runtime_override_fix_header_regeno,
      runtime_override_preconcat_clean_final=runtime_override_preconcat_clean_final,
      runtime_override_hail_merge_clean_final=runtime_override_hail_merge_clean_final,
      runtime_override_fix_header_clean_final=runtime_override_fix_header_clean_final,
      runtime_override_clean_vcf_1a=runtime_override_clean_vcf_1a,
      runtime_override_clean_vcf_2=runtime_override_clean_vcf_2,
      runtime_override_clean_vcf_3=runtime_override_clean_vcf_3,
      runtime_override_clean_vcf_4=runtime_override_clean_vcf_4,
      runtime_override_clean_vcf_5_scatter=runtime_override_clean_vcf_5_scatter,
      runtime_override_clean_vcf_5_make_cleangq=runtime_override_clean_vcf_5_make_cleangq,
      runtime_override_clean_vcf_5_find_redundant_multiallelics=runtime_override_clean_vcf_5_find_redundant_multiallelics,
      runtime_override_clean_vcf_5_polish=runtime_override_clean_vcf_5_polish,
      runtime_override_stitch_fragmented_cnvs=runtime_override_stitch_fragmented_cnvs,
      runtime_override_final_cleanup=runtime_override_final_cleanup,
      runtime_attr_override_subset_large_cnvs_1b=runtime_attr_override_subset_large_cnvs_1b,
      runtime_attr_override_sort_bed_1b=runtime_attr_override_sort_bed_1b,
      runtime_attr_override_intersect_bed_1b=runtime_attr_override_intersect_bed_1b,
      runtime_attr_override_build_dict_1b=runtime_attr_override_build_dict_1b,
      runtime_attr_override_scatter_1b=runtime_attr_override_scatter_1b,
      runtime_attr_override_filter_vcf_1b=runtime_attr_override_filter_vcf_1b,
      runtime_override_concat_vcfs_1b=runtime_override_concat_vcfs_1b,
      runtime_override_cat_multi_cnvs_1b=runtime_override_cat_multi_cnvs_1b,
      runtime_override_preconcat_step1=runtime_override_preconcat_step1,
      runtime_override_hail_merge_step1=runtime_override_hail_merge_step1,
      runtime_override_fix_header_step1=runtime_override_fix_header_step1,
      runtime_override_preconcat_drc=runtime_override_preconcat_drc,
      runtime_override_hail_merge_drc=runtime_override_hail_merge_drc,
      runtime_override_fix_header_drc=runtime_override_fix_header_drc,
      runtime_override_split_vcf_to_clean=runtime_override_split_vcf_to_clean,
      runtime_override_combine_step_1_sex_chr_revisions=runtime_override_combine_step_1_sex_chr_revisions,
      runtime_override_split_include_list=runtime_override_split_include_list,
      runtime_override_combine_clean_vcf_2=runtime_override_combine_clean_vcf_2,
      runtime_override_combine_revised_4=runtime_override_combine_revised_4,
      runtime_override_combine_multi_ids_4=runtime_override_combine_multi_ids_4,
      runtime_override_drop_redundant_cnvs=runtime_override_drop_redundant_cnvs,
      runtime_override_combine_step_1_vcfs=runtime_override_combine_step_1_vcfs,
      runtime_override_sort_drop_redundant_cnvs=runtime_override_sort_drop_redundant_cnvs,
      runtime_override_site_level_benchmark_plot=runtime_override_site_level_benchmark_plot,
      runtime_override_per_sample_benchmark_plot=runtime_override_per_sample_benchmark_plot,
      runtime_override_subset_vcf=runtime_override_subset_vcf,
      runtime_override_preprocess_vcf=runtime_override_preprocess_vcf,
      runtime_override_site_level_benchmark=runtime_override_site_level_benchmark,
      runtime_override_merge_site_level_benchmark=runtime_override_merge_site_level_benchmark,
      runtime_override_merge_sharded_per_sample_vid_lists=runtime_override_merge_sharded_per_sample_vid_lists,
      runtime_override_plot_qc_vcf_wide=runtime_override_plot_qc_vcf_wide,
      runtime_override_plot_qc_per_sample=runtime_override_plot_qc_per_sample,
      runtime_override_plot_qc_per_family=runtime_override_plot_qc_per_family,
      runtime_override_sanitize_outputs=runtime_override_sanitize_outputs,
      runtime_override_merge_vcfwide_stat_shards=runtime_override_merge_vcfwide_stat_shards,
      runtime_override_merge_vcf_2_bed=runtime_override_merge_vcf_2_bed,
      runtime_override_collect_sharded_vcf_stats=runtime_override_collect_sharded_vcf_stats,
      runtime_override_svtk_vcf_2_bed=runtime_override_svtk_vcf_2_bed,
      runtime_override_scatter_vcf=runtime_override_scatter_vcf,
      runtime_override_merge_subvcf_stat_shards=runtime_override_merge_subvcf_stat_shards,
      runtime_override_collect_vids_per_sample=runtime_override_collect_vids_per_sample,
      runtime_override_split_samples_list=runtime_override_split_samples_list,
      runtime_override_tar_shard_vid_lists=runtime_override_tar_shard_vid_lists,
      runtime_override_benchmark_samples=runtime_override_benchmark_samples,
      runtime_override_split_shuffled_list=runtime_override_split_shuffled_list,
      runtime_override_merge_and_tar_shard_benchmarks=runtime_override_merge_and_tar_shard_benchmarks,
      runtime_attr_format_clean=runtime_attr_format_clean

  }

  call SingleSampleFiltering.FilterVcfForShortDepthCalls as FilterVcfDepthLt5kb {
    input:
      vcf_gz=MakeCohortVcf.vcf,
      min_length=5000,
      filter_name="DEPTH_LT_5KB",
      sv_base_mini_docker=sv_base_mini_docker
  }

  call SingleSampleFiltering.GetUniqueNonGenotypedDepthCalls as GetUniqueNonGenotypedDepthCalls {
    input:
      vcf_gz=select_first([MakeCohortVcf.complex_genotype_vcf]),
      sample_id=sample_id,
      ref_panel_dels=ref_panel_del_bed,
      ref_panel_dups=ref_panel_dup_bed,
      sv_base_mini_docker=sv_base_mini_docker
  }

  call SingleSampleFiltering.FilterVcfForCaseSampleGenotype as FilterVcfForCaseSampleGenotype {
    input:
      vcf_gz=FilterVcfDepthLt5kb.out,
      sample_id=sample_id,
      sv_base_mini_docker=sv_base_mini_docker
  }

  call SingleSampleFiltering.FilterVcfWithReferencePanelCalls as FilterVcfWithReferencePanelCalls {
    input:
      single_sample_vcf=FilterVcfForCaseSampleGenotype.out,
      cohort_vcf=ref_panel_vcf,
      case_sample_id=sample_id,
      max_ref_panel_carrier_freq=max_ref_panel_carrier_freq,
      sv_pipeline_docker=sv_pipeline_docker
  }

  call SingleSampleMetrics.SingleSampleMetrics as SampleFilterMetrics {
    input:
      name = batch,
      ref_samples = ref_samples,
      case_sample = sample_id,
      wgd_scores = EvidenceQC.WGD_scores,
      sample_counts = case_counts_file_,
      contig_list = primary_contigs_list,
      linux_docker = linux_docker,
      sv_pipeline_docker = sv_pipeline_docker
  }

  call utils.RunQC as SampleFilterQC {
    input:
      name=batch,
      metrics=SampleFilterMetrics.metrics_file,
      qc_definitions = qc_definitions,
      sv_pipeline_docker=sv_pipeline_docker
  }

  call SingleSampleFiltering.SampleQC as FilterSample {
    input:
      vcf=FilterVcfWithReferencePanelCalls.out,
      sample_filtering_qc_file=SampleFilterQC.out,
      sv_pipeline_docker=sv_pipeline_docker,
  }

  call annotate.AnnotateVcf {
       input:
        vcf = FilterSample.out,
        prefix = batch,
        contig_list = primary_contigs_list,
        protein_coding_gtf = protein_coding_gtf,
        noncoding_bed = noncoding_bed,
        promoter_window = promoter_window,
        max_breakend_as_cnv_length = max_breakend_as_cnv_length,
        ref_bed = external_af_ref_bed,
        ref_prefix = external_af_ref_bed_prefix,
        population = external_af_population,
        use_hail = false,
        sv_per_shard = annotation_sv_per_shard,
        sv_base_mini_docker = sv_base_mini_docker,
        sv_pipeline_docker = sv_pipeline_docker,
        gatk_docker = gatk_docker,
        runtime_attr_svannotate = runtime_attr_svannotate
  }

  call SingleSampleFiltering.VcfToBed as VcfToBed {
    input:
      vcf = AnnotateVcf.annotated_vcf,
      prefix = batch,
      sv_pipeline_docker = sv_pipeline_docker
  }

  call SingleSampleFiltering.UpdateBreakendRepresentation {
    input:
      vcf=AnnotateVcf.annotated_vcf,
      vcf_idx=AnnotateVcf.annotated_vcf_index,
      ref_fasta=reference_fasta,
      ref_fasta_idx=reference_index,
      prefix=basename(AnnotateVcf.annotated_vcf, ".vcf.gz") + ".final_cleanup",
      sv_pipeline_docker=sv_pipeline_docker
  }

  call SingleSampleMetrics.SingleSampleMetrics {
    input:
      name = batch,
      ref_samples = ref_samples,
      case_sample = sample_id,
      wgd_scores = EvidenceQC.WGD_scores,
      sample_pe = case_pe_file_,
      sample_sr = case_sr_file_,
      sample_counts = case_counts_file_,
      cleaned_vcf = MakeCohortVcf.vcf,
      final_vcf = UpdateBreakendRepresentation.out,
      genotyped_pesr_vcf = ConvertCNVsWithoutDepthSupportToBNDs.out_vcf,
      genotyped_depth_vcf = GenotypeBatch.genotyped_depth_vcf,
      non_genotyped_unique_depth_calls_vcf = GetUniqueNonGenotypedDepthCalls.out,
      contig_list = primary_contigs_list,
      linux_docker = linux_docker,
      sv_pipeline_docker = sv_pipeline_docker
  }

  call utils.RunQC as SingleSampleQC {
    input:
      name = batch,
      metrics = SingleSampleMetrics.metrics_file,
      qc_definitions = qc_definitions,
      sv_pipeline_docker = sv_pipeline_docker
  }

  output {
    File final_vcf = UpdateBreakendRepresentation.out
    File final_vcf_idx = UpdateBreakendRepresentation.out_idx

    File final_bed = VcfToBed.bed

    # These files contain events reported in the internal VCF representation
    # They are less VCF-spec compliant but may be useful if components of the pipeline need to be re-run
    # on the output.
    File pre_cleanup_vcf = AnnotateVcf.annotated_vcf
    File pre_cleanup_vcf_idx = AnnotateVcf.annotated_vcf_index

    File ploidy_matrix = select_first([GatherBatchEvidence.batch_ploidy_matrix])
    File ploidy_plots = select_first([GatherBatchEvidence.batch_ploidy_plots])
    File metrics_file = SingleSampleMetrics.metrics_file
    File qc_file = SingleSampleQC.out

    # These files contain any depth based calls made in the case sample that did not pass genotyping
    # in the case sample and do not match a depth-based call from the reference panel.
    File non_genotyped_unique_depth_calls = GetUniqueNonGenotypedDepthCalls.out
    File non_genotyped_unique_depth_calls_idx = GetUniqueNonGenotypedDepthCalls.out_idx
  }
}<|MERGE_RESOLUTION|>--- conflicted
+++ resolved
@@ -66,12 +66,6 @@
     String sv_base_mini_docker
     String sv_base_docker
     String sv_pipeline_docker
-<<<<<<< HEAD
-    String sv_pipeline_hail_docker
-    String sv_pipeline_updates_docker
-=======
-    String sv_pipeline_rdtest_docker
->>>>>>> 9dd0777a
     String sv_pipeline_qc_docker
     String linux_docker
     String cnmops_docker
@@ -1161,12 +1155,6 @@
 
       linux_docker=linux_docker,
       sv_pipeline_docker=sv_pipeline_docker,
-<<<<<<< HEAD
-      sv_pipeline_hail_docker=sv_pipeline_hail_docker,
-      sv_pipeline_updates_docker=sv_pipeline_updates_docker,
-=======
-      sv_pipeline_rdtest_docker=sv_pipeline_rdtest_docker,
->>>>>>> 9dd0777a
       sv_pipeline_qc_docker=sv_pipeline_qc_docker,
       sv_base_mini_docker=sv_base_mini_docker,
 
