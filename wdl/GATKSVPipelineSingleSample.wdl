version 1.0

import "GatherSampleEvidence.wdl" as sampleevidence
import "EvidenceQC.wdl" as evidenceqc
import "PloidyEstimation.wdl" as pe
import "GatherBatchEvidence.wdl" as batchevidence
import "DepthPreprocessing.wdl" as dpn
import "ClusterBatch.wdl" as clusterbatch
import "GenerateBatchMetrics.wdl" as batchmetrics
import "SRTest.wdl" as SRTest
import "FilterBatchSamples.wdl" as filterbatch
import "GenotypeBatch.wdl" as genotypebatch
import "MakeCohortVcf.wdl" as makecohortvcf
import "AnnotateVcf.wdl" as annotate
import "GermlineCNVCase.wdl" as gcnv
import "SingleSampleFiltering.wdl" as SingleSampleFiltering
import "GATKSVPipelineSingleSampleMetrics.wdl" as SingleSampleMetrics
import "Utils.wdl" as utils
import "Structs.wdl"

# GATK SV Pipeline single sample mode
# Runs GatherSampleEvidence, EvidenceQC, GatherBatchEvidence, ClusterBatch, FilterBatch.MergePesrVcfs, GenotypeBatch, 
# MakeCohortVcf (CombineBatches, ResolveComplexVariants, GenotypeComplexVariants, GenotypeComplexVariants), and AnnotateVcf

workflow GATKSVPipelineSingleSample {
  meta {
    allowNestedInputs: true
  }

  input {
    # Batch info
    String batch
    String sample_id

    # Define raw callers to use
    # Overrides presence of case_*_vcf parameters below
    Boolean use_delly = false
    Boolean use_manta = true
    Boolean use_melt = true
    Boolean use_scramble = false
    Boolean use_wham = true

    # If GatherSampleEvidence outputs already prepared
    File? case_delly_vcf
    File? case_manta_vcf
    File? case_melt_vcf
    File? case_scramble_vcf
    File? case_wham_vcf
    File? case_counts_file
    File? case_pe_file
    File? case_sr_file

    # Global files
    File ref_ped_file
    Array[String] ref_samples
    File genome_file
    File primary_contigs_list
    File primary_contigs_fai
    File reference_fasta
    File reference_index    # Index (.fai), must be in same dir as fasta
    File reference_dict     # Dictionary (.dict), must be in same dir as fasta
    File ref_panel_vcf
    File autosome_file      # fai of autosomal contigs
    File allosome_file      # fai of allosomal contigs

    String sv_base_mini_docker
    String sv_base_docker
    String sv_pipeline_docker
    String sv_pipeline_hail_docker
    String sv_pipeline_updates_docker
    String sv_pipeline_rdtest_docker
    String sv_pipeline_base_docker
    String sv_pipeline_qc_docker
    String linux_docker
    String cnmops_docker
    String gatk_docker
    String? gcnv_gatk_docker
    String? gatk_docker_pesr_override
    String condense_counts_docker
    String genomes_in_the_cloud_docker
    String samtools_cloud_docker
    String cloud_sdk_docker

    # Must be provided if corresponding use_* is true and case_*_vcf is not provided
    String? delly_docker
    String? manta_docker
    String? melt_docker
    String? scramble_docker
    String? wham_docker

    ############################################################
    ## GatherSampleEvidence
    ############################################################

    # Required if any GatherSampleEvidence outputs need to be generated (vcfs, counts, pe/sr files)
    # (When "If GatherSampleEvidence outputs already prepared" section above is used)
    File? bam_or_cram_file
    File? bam_or_cram_index

    # Use only for crams in requester pays buckets
    Boolean requester_pays_cram = false

    # Common parameters
    String? reference_version   # Either "38" or "19"

    # Coverage collection inputs
    File preprocessed_intervals

    # Manta inputs
    File manta_region_bed
    File? manta_region_bed_index
    Float? manta_jobs_per_cpu
    Int? manta_mem_gb_per_job

    # Melt inputs
    File? melt_standard_vcf_header # required if use_melt True
    File? melt_metrics_intervals
    Float? insert_size
    Int? read_length
    Float? coverage
    File? metrics_intervals
    Int? pf_reads_improper_pairs
    Float? pct_chimeras
    Float? total_reads

    # Wham inputs
    File wham_include_list_bed_file

    # Run GatherSampleEvidence metrics - default is off for single sample pipeline
    Boolean? run_sampleevidence_metrics = false

    # Runtime configuration overrides
    RuntimeAttr? runtime_attr_baf
    RuntimeAttr? runtime_attr_baf_gather
    RuntimeAttr? runtime_attr_cram_to_bam
    RuntimeAttr? runtime_attr_manta
    RuntimeAttr? runtime_attr_melt_coverage
    RuntimeAttr? runtime_attr_melt_metrics
    RuntimeAttr? runtime_attr_melt
    RuntimeAttr? runtime_attr_scramble
    RuntimeAttr? runtime_attr_pesr
    RuntimeAttr? runtime_attr_wham
    RuntimeAttr? runtime_attr_wham_include_list

    ############################################################
    ## EvidenceQC
    ############################################################

    # Optional QC tasks
    Boolean run_vcf_qc

    # WGD files
    File wgd_scoring_mask

    RuntimeAttr? runtime_attr_qc
    RuntimeAttr? runtime_attr_qc_outlier
    RuntimeAttr? ploidy_score_runtime_attr
    RuntimeAttr? ploidy_build_runtime_attr
    RuntimeAttr? wgd_build_runtime_attr
    RuntimeAttr? wgd_score_runtime_attr

    ############################################################
    ## GatherBatchEvidence
    ############################################################

    # Parameters
    File inclusion_bed
    Int min_svsize                  # Minimum SV length to include

    # gCNV inputs
    File contig_ploidy_model_tar
    Array[File] gcnv_model_tars

    # bincov counts files (for cn.mops)
    File ref_panel_bincov_matrix

    Array[File] ref_pesr_disc_files
    Array[File] ref_pesr_split_files

    File? gatk4_jar_override
    Float? gcnv_p_alt
    Float? gcnv_cnv_coherence_length
    Int? gcnv_max_copy_number

    Float? gcnv_mapping_error_rate
    Float? gcnv_sample_psi_scale
    Float? gcnv_depth_correction_tau
    String? gcnv_copy_number_posterior_expectation_mode
    Int? gcnv_active_class_padding_hybrid_mode

    Float? gcnv_learning_rate
    Float? gcnv_adamax_beta_1
    Float? gcnv_adamax_beta_2
    Int? gcnv_log_emission_samples_per_round
    Float? gcnv_log_emission_sampling_median_rel_error
    Int? gcnv_log_emission_sampling_rounds
    Int? gcnv_max_advi_iter_first_epoch
    Int? gcnv_max_advi_iter_subsequent_epochs
    Int? gcnv_min_training_epochs
    Int? gcnv_max_training_epochs
    Float? gcnv_initial_temperature
    Int? gcnv_num_thermal_advi_iters
    Int? gcnv_convergence_snr_averaging_window
    Float? gcnv_convergence_snr_trigger_threshold
    Int? gcnv_convergence_snr_countdown_window
    Int? gcnv_max_calling_iters
    Float? gcnv_caller_update_convergence_threshold
    Float? gcnv_caller_internal_admixing_rate
    Float? gcnv_caller_external_admixing_rate
    Boolean? gcnv_disable_annealing

    Int ref_copy_number_autosomal_contigs
    Array[String]? allosomal_contigs

    Int gcnv_qs_cutoff              # QS filtering cutoff

    # CNMops files
    File cnmops_exclude_list

    Int? cnmops_large_min_size

    # QC files
    Int matrix_qc_distance

    # Run GatherBatchEvidence metrics - default is off for single sample pipeline
    Boolean? run_batchevidence_metrics = false

    RuntimeAttr? median_cov_runtime_attr        # Memory ignored, use median_cov_mem_gb_per_sample
    Float? median_cov_mem_gb_per_sample

    RuntimeAttr? runtime_attr_shard_pe
    RuntimeAttr? runtime_attr_merge_pe
    RuntimeAttr? runtime_attr_shard_sr
    RuntimeAttr? runtime_attr_merge_sr
    RuntimeAttr? runtime_attr_set_sample
    RuntimeAttr? evidence_merging_bincov_runtime_attr # Disk space ignored, use evidence_merging_bincov_size_mb

    RuntimeAttr? cnmops_sample10_runtime_attr   # Memory ignored if cnmops_mem_gb_override_sample10 given
    RuntimeAttr? cnmops_sample3_runtime_attr    # Memory ignored if cnmops_mem_gb_override_sample3 given
    Float? cnmops_mem_gb_override_sample10
    Float? cnmops_mem_gb_override_sample3

    RuntimeAttr? add_sample_to_ped_runtime_attr
    RuntimeAttr? preprocess_calls_runtime_attr
    RuntimeAttr? depth_merge_set_runtime_attr
    RuntimeAttr? depth_merge_sample_runtime_attr
    RuntimeAttr? cnmops_ped_runtime_attr
    RuntimeAttr? cnmops_clean_runtime_attr
    RuntimeAttr? matrix_qc_pesrbaf_runtime_attr
    RuntimeAttr? matrix_qc_rd_runtime_attr

    RuntimeAttr? runtime_attr_ploidy
    RuntimeAttr? runtime_attr_case
    RuntimeAttr? runtime_attr_postprocess
    RuntimeAttr? runtime_attr_explode

    ############################################################
    ## ClusterBatch
    ############################################################

    # Depth merging parameters
    RuntimeAttr? runtime_attr_depth_merge_pre_clusterbatch

    # Reference panel standardized caller VCFs
    Array[File] ref_std_manta_vcfs
    Array[File] ref_std_wham_vcfs
    Array[File]? ref_std_melt_vcfs
    Array[File]? ref_std_scramble_vcfs
    File ref_panel_del_bed
    File ref_panel_dup_bed

    Int pesr_svsize
    Float pesr_frac
    String pesr_flags
    Int pesr_distance
    File pesr_exclude_list
    String depth_flags
    Float depth_frac
    File? Sanders_2015_tarball
    File? Werling_2018_tarball
    File? Collins_2017_tarball

    # Run ClusterBatch metrics - default is off for single sample pipeline
    Boolean? run_clusterbatch_metrics = false

    RuntimeAttr? runtime_attr_pesr_cluster
    RuntimeAttr? runtime_attr_pesr_concat
    RuntimeAttr? runtime_attr_depth_cluster
    RuntimeAttr? runtime_attr_depth_concat
    RuntimeAttr? runtime_attr_depth_vcf
    RuntimeAttr? runtime_attr_rdtest_bed

    RuntimeAttr? runtime_attr_filter_vcf_by_id

    ############################################################
    ## GenerateBatchMetrics/FilterBatch
    ############################################################

    File rmsk
    File segdups

    Int? min_large_pesr_call_size_for_filtering
    Float? min_large_pesr_depth_overlap_fraction

    RuntimeAttr? runtime_attr_filter_large_pesr
    RuntimeAttr? runtime_attr_srtest
    RuntimeAttr? runtime_attr_split_vcf_srtest
    RuntimeAttr? runtime_attr_merge_allo
    RuntimeAttr? runtime_attr_merge_stats
    RuntimeAttr? runtime_attr_rewritesrcoords

    RuntimeAttr? runtime_attr_merge_pesr_vcfs
    RuntimeAttr? runtime_attr_get_male_only

    ############################################################
    ## GenotypeBatch
    ############################################################

    Int genotyping_n_per_split
    Int n_RD_genotype_bins  # number of RdTest bins

    File cutoffs

    File genotype_pesr_pesr_sepcutoff
    File genotype_pesr_depth_sepcutoff
    File genotype_depth_pesr_sepcutoff
    File genotype_depth_depth_sepcutoff

    File SR_metrics
    File PE_metrics

    File bin_exclude

    # Run GenotypeBatch metrics - default is off for single sample pipeline
    Boolean? run_genotypebatch_metrics = false

    # Common
    RuntimeAttr? runtime_attr_merge_counts
    RuntimeAttr? runtime_attr_split_variants
    RuntimeAttr? runtime_attr_make_subset_vcf
    RuntimeAttr? runtime_attr_rdtest_genotype
    RuntimeAttr? runtime_attr_add_genotypes
    RuntimeAttr? runtime_attr_genotype_depths_concat_vcfs
    RuntimeAttr? runtime_attr_genotype_pesr_concat_vcfs
    RuntimeAttr? runtime_attr_split_vcf_genotypebatch


    # Master
    RuntimeAttr? runtime_attr_add_batch
    RuntimeAttr? runtime_attr_index_vcf

    # PESR part 2
    RuntimeAttr? runtime_attr_count_pe
    RuntimeAttr? runtime_attr_genotype_pe
    RuntimeAttr? runtime_attr_count_sr
    RuntimeAttr? runtime_attr_genotype_sr
    RuntimeAttr? runtime_attr_integrate_gq
    RuntimeAttr? runtime_attr_integrate_pesr_gq
    RuntimeAttr? runtime_attr_triple_stream_cat

    # Depth part 2
    RuntimeAttr? runtime_attr_integrate_depth_gq

    ############################################################
    ## MakeCohortVcf
    ############################################################

    Float clean_vcf_min_sr_background_fail_batches

    File cytobands

    File mei_bed
    File pe_exclude_list
    File depth_exclude_list
    File empty_file

    Int max_shard_size_resolve
    Int clean_vcf_max_shards_per_chrom_clean_vcf_step1
    Int clean_vcf_min_records_per_shard_clean_vcf_step1
    Int clean_vcf_samples_per_clean_vcf_step2_shard
    Int clean_vcf5_records_per_shard
    Int clean_vcf1b_records_per_shard

    String? chr_x
    String? chr_y

    Int? clean_vcf_random_seed

    # Run MakeCohortVcf metrics - default is off for single sample pipeline
    Boolean? run_makecohortvcf_metrics = false

    # overrides for local tasks
    RuntimeAttr? runtime_overide_get_discfile_size
    RuntimeAttr? runtime_override_update_sr_list_cluster
    RuntimeAttr? runtime_override_merge_pesr_depth
    RuntimeAttr? runtime_override_integrate_resolved_vcfs
    RuntimeAttr? runtime_override_rename_variants
    RuntimeAttr? runtime_override_rename_cleaned_samples

    RuntimeAttr? runtime_override_breakpoint_overlap_filter

    # overrides for mini tasks
    RuntimeAttr? runtime_override_clean_background_fail
    RuntimeAttr? runtime_override_make_cpx_cnv_input_file
    RuntimeAttr? runtime_override_subset_inversions
    RuntimeAttr? runtime_override_concat_merged_vcfs
    RuntimeAttr? runtime_override_concat_cpx_vcfs
    RuntimeAttr? runtime_override_concat_cleaned_vcfs

    # overrides for VcfClusterContig
    RuntimeAttr? runtime_override_join_vcfs
    RuntimeAttr? runtime_override_subset_bothside_pass
    RuntimeAttr? runtime_override_subset_background_fail
    RuntimeAttr? runtime_override_subset_sv_type
    RuntimeAttr? runtime_override_shard_clusters
    RuntimeAttr? runtime_override_shard_vids
    RuntimeAttr? runtime_override_pull_vcf_shard
    RuntimeAttr? runtime_override_svtk_vcf_cluster
    RuntimeAttr? runtime_override_get_vcf_header_with_members_info_line
    RuntimeAttr? runtime_override_cluster_merge
    RuntimeAttr? runtime_override_concat_vcf_cluster
    RuntimeAttr? runtime_override_concat_svtypes
    RuntimeAttr? runtime_override_concat_sharded_cluster
    RuntimeAttr? runtime_override_make_sites_only
    RuntimeAttr? runtime_override_preconcat_sharded_cluster
    RuntimeAttr? runtime_override_hail_merge_sharded_cluster
    RuntimeAttr? runtime_override_fix_header_sharded_cluster
    RuntimeAttr? runtime_override_concat_large_pesr_depth

    # overrides for ResolveComplexVariants
    RuntimeAttr? runtime_override_update_sr_list_pass
    RuntimeAttr? runtime_override_update_sr_list_fail
    RuntimeAttr? runtime_override_integrate_resolved_vcfs
    RuntimeAttr? runtime_override_rename_variants
    RuntimeAttr? runtime_override_breakpoint_overlap_filter
    RuntimeAttr? runtime_override_subset_inversions
    RuntimeAttr? runtime_override_concat_resolve

    RuntimeAttr? runtime_override_get_se_cutoff
    RuntimeAttr? runtime_override_shard_vcf_cpx
    RuntimeAttr? runtime_override_shard_vids_resolve
    RuntimeAttr? runtime_override_resolve_prep
    RuntimeAttr? runtime_override_resolve_cpx_per_shard
    RuntimeAttr? runtime_override_restore_unresolved_cnv_per_shard
    RuntimeAttr? runtime_override_concat_resolved_per_shard
    RuntimeAttr? runtime_override_pull_vcf_shard
    RuntimeAttr? runtime_override_preconcat_resolve
    RuntimeAttr? runtime_override_hail_merge_resolve
    RuntimeAttr? runtime_override_fix_header_resolve

    RuntimeAttr? runtime_override_get_se_cutoff_inv
    RuntimeAttr? runtime_override_shard_vcf_cpx_inv
    RuntimeAttr? runtime_override_shard_vids_resolve_inv
    RuntimeAttr? runtime_override_resolve_prep_inv
    RuntimeAttr? runtime_override_resolve_cpx_per_shard_inv
    RuntimeAttr? runtime_override_restore_unresolved_cnv_per_shard_inv
    RuntimeAttr? runtime_override_concat_resolved_per_shard_inv
    RuntimeAttr? runtime_override_pull_vcf_shard_inv
    RuntimeAttr? runtime_override_preconcat_resolve_inv
    RuntimeAttr? runtime_override_hail_merge_resolve_inv
    RuntimeAttr? runtime_override_fix_header_resolve_inv

    # overrides for GenotypeComplexContig
    RuntimeAttr? runtime_override_ids_from_median
    RuntimeAttr? runtime_override_split_vcf_to_genotype
    RuntimeAttr? runtime_override_concat_cpx_cnv_vcfs
    RuntimeAttr? runtime_override_get_cpx_cnv_intervals
    RuntimeAttr? runtime_override_parse_genotypes
    RuntimeAttr? runtime_override_merge_melted_gts
    RuntimeAttr? runtime_override_split_bed_by_size
    RuntimeAttr? runtime_override_rd_genotype
    RuntimeAttr? runtime_override_concat_melted_genotypes
    RuntimeAttr? runtime_attr_ids_from_vcf_regeno
    RuntimeAttr? runtime_attr_subset_ped_regeno
    RuntimeAttr? runtime_override_preconcat_regeno
    RuntimeAttr? runtime_override_hail_merge_regeno
    RuntimeAttr? runtime_override_fix_header_regeno

    # overrides for CleanVcfContig
    RuntimeAttr? runtime_override_preconcat_clean_final
    RuntimeAttr? runtime_override_hail_merge_clean_final
    RuntimeAttr? runtime_override_fix_header_clean_final
    RuntimeAttr? runtime_override_concat_cleaned_vcfs
    RuntimeAttr? runtime_override_fix_bad_ends

    RuntimeAttr? runtime_override_clean_vcf_1a
    RuntimeAttr? runtime_override_clean_vcf_2
    RuntimeAttr? runtime_override_clean_vcf_3
    RuntimeAttr? runtime_override_clean_vcf_4
    RuntimeAttr? runtime_override_clean_vcf_5_scatter
    RuntimeAttr? runtime_override_clean_vcf_5_make_cleangq
    RuntimeAttr? runtime_override_clean_vcf_5_find_redundant_multiallelics
    RuntimeAttr? runtime_override_clean_vcf_5_polish
    RuntimeAttr? runtime_override_stitch_fragmented_cnvs
    RuntimeAttr? runtime_override_final_cleanup

    RuntimeAttr? runtime_attr_override_subset_large_cnvs_1b
    RuntimeAttr? runtime_attr_override_sort_bed_1b
    RuntimeAttr? runtime_attr_override_intersect_bed_1b
    RuntimeAttr? runtime_attr_override_build_dict_1b
    RuntimeAttr? runtime_attr_override_scatter_1b
    RuntimeAttr? runtime_attr_override_filter_vcf_1b
    RuntimeAttr? runtime_override_concat_vcfs_1b
    RuntimeAttr? runtime_override_cat_multi_cnvs_1b

    RuntimeAttr? runtime_override_preconcat_step1
    RuntimeAttr? runtime_override_hail_merge_step1
    RuntimeAttr? runtime_override_fix_header_step1

    RuntimeAttr? runtime_override_preconcat_drc
    RuntimeAttr? runtime_override_hail_merge_drc
    RuntimeAttr? runtime_override_fix_header_drc

    RuntimeAttr? runtime_override_split_vcf_to_clean
    RuntimeAttr? runtime_override_combine_step_1_sex_chr_revisions
    RuntimeAttr? runtime_override_split_include_list
    RuntimeAttr? runtime_override_combine_clean_vcf_2
    RuntimeAttr? runtime_override_combine_revised_4
    RuntimeAttr? runtime_override_combine_multi_ids_4
    RuntimeAttr? runtime_override_drop_redundant_cnvs
    RuntimeAttr? runtime_override_combine_step_1_vcfs
    RuntimeAttr? runtime_override_sort_drop_redundant_cnvs

    # overrides for VcfQc
    RuntimeAttr? runtime_override_plot_qc_vcf_wide
    RuntimeAttr? runtime_override_thousand_g_benchmark
    RuntimeAttr? runtime_override_thousand_g_plot
    RuntimeAttr? runtime_override_asc_benchmark
    RuntimeAttr? runtime_override_asc_plot
    RuntimeAttr? runtime_override_hgsv_benchmark
    RuntimeAttr? runtime_override_hgsv_plot
    RuntimeAttr? runtime_override_plot_qc_per_sample
    RuntimeAttr? runtime_override_plot_qc_per_family
    RuntimeAttr? runtime_override_sanders_per_sample_plot
    RuntimeAttr? runtime_override_collins_per_sample_plot
    RuntimeAttr? runtime_override_werling_per_sample_plot
    RuntimeAttr? runtime_override_sanitize_outputs
    RuntimeAttr? runtime_override_merge_vcfwide_stat_shards
    RuntimeAttr? runtime_override_merge_vcf_2_bed
    RuntimeAttr? runtime_override_collect_sharded_vcf_stats
    RuntimeAttr? runtime_override_svtk_vcf_2_bed
    RuntimeAttr? runtime_override_split_vcf_to_qc
    RuntimeAttr? runtime_override_merge_subvcf_stat_shards
    RuntimeAttr? runtime_override_merge_svtk_vcf_2_bed
    RuntimeAttr? runtime_override_collect_vids_per_sample
    RuntimeAttr? runtime_override_split_samples_list
    RuntimeAttr? runtime_override_tar_shard_vid_lists
    RuntimeAttr? runtime_override_benchmark_samples
    RuntimeAttr? runtime_override_split_shuffled_list
    RuntimeAttr? runtime_override_merge_and_tar_shard_benchmarks

    ############################################################
    ## AnnotateVcf
    ############################################################

    File protein_coding_gtf
    File linc_rna_gtf
    File promoter_bed
    File noncoding_bed
    Int annotation_sv_per_shard
    Int annotation_max_shards_per_chrom_step1
    Int annotation_min_records_per_shard_step1

    File? external_af_ref_bed             # bed file with population AFs for annotation
    String? external_af_ref_bed_prefix    # name of external AF bed file call set
    Array[String]? external_af_population # populations to annotate external AFs (required if ref_bed set, use "ALL" for all)

    ############################################################
    ## Single sample filtering
    ############################################################

    Float? max_ref_panel_carrier_freq

    ############################################################
    ## Single sample metrics
    ############################################################

    File? baseline_cleaned_vcf
    File? baseline_final_vcf
    File? baseline_genotyped_pesr_vcf
    File? baseline_genotyped_depth_vcf
    File? baseline_non_genotyped_unique_depth_calls_vcf

    ############################################################
    ## QC
    ############################################################

    File qc_definitions

    # Do not use
    String? NONE_STRING_

  }

  String? delly_docker_ = if (!defined(case_delly_vcf) && use_delly) then delly_docker else NONE_STRING_
  String? manta_docker_ = if (!defined(case_manta_vcf) && use_manta) then manta_docker else NONE_STRING_
  String? melt_docker_ = if (!defined(case_melt_vcf) && use_melt) then melt_docker else NONE_STRING_
  String? scramble_docker_ = if (!defined(case_scramble_vcf) && use_scramble) then scramble_docker else NONE_STRING_
  String? wham_docker_ = if (!defined(case_wham_vcf) && use_wham) then wham_docker else NONE_STRING_

  Boolean collect_coverage = !defined(case_counts_file)
  Boolean collect_pesr = !defined(case_pe_file) || !defined(case_sr_file)

  Boolean run_sampleevidence = defined(delly_docker_) || defined(manta_docker_) || defined(melt_docker_) || defined(scramble_docker_) || defined(wham_docker_) || collect_coverage || collect_pesr

  if (run_sampleevidence) {
    call sampleevidence.GatherSampleEvidence as GatherSampleEvidence {
      input:
        bam_or_cram_file=select_first([bam_or_cram_file]),
        bam_or_cram_index=bam_or_cram_index,
        requester_pays_crams=requester_pays_cram,
        sample_id=sample_id,
        collect_coverage = collect_coverage,
        collect_pesr = collect_pesr,
        primary_contigs_list=primary_contigs_list,
        reference_fasta=reference_fasta,
        reference_index=reference_index,
        reference_dict=reference_dict,
        reference_version=reference_version,
        preprocessed_intervals=preprocessed_intervals,
        manta_region_bed=manta_region_bed,
        manta_region_bed_index=manta_region_bed_index,
        manta_jobs_per_cpu=manta_jobs_per_cpu,
        manta_mem_gb_per_job=manta_mem_gb_per_job,
        melt_standard_vcf_header=melt_standard_vcf_header,
        melt_metrics_intervals=melt_metrics_intervals,
        insert_size=insert_size,
        read_length=read_length,
        coverage=coverage,
        metrics_intervals=metrics_intervals,
        pf_reads_improper_pairs=pf_reads_improper_pairs,
        pct_chimeras=pct_chimeras,
        total_reads=total_reads,
        wham_include_list_bed_file=wham_include_list_bed_file,
        run_module_metrics = run_sampleevidence_metrics,
        sv_pipeline_docker=sv_pipeline_docker,
        sv_base_mini_docker=sv_base_mini_docker,
        delly_docker=delly_docker_,
        manta_docker=manta_docker_,
        melt_docker=melt_docker_,
        scramble_docker=scramble_docker_,
        wham_docker=wham_docker_,
        gatk_docker=gatk_docker,
        gatk_docker_pesr_override = gatk_docker_pesr_override,
        genomes_in_the_cloud_docker=genomes_in_the_cloud_docker,
        samtools_cloud_docker=samtools_cloud_docker,
        cloud_sdk_docker = cloud_sdk_docker,
        runtime_attr_cram_to_bam=runtime_attr_cram_to_bam,
        runtime_attr_manta=runtime_attr_manta,
        runtime_attr_melt_coverage=runtime_attr_melt_coverage,
        runtime_attr_melt_metrics=runtime_attr_melt_metrics,
        runtime_attr_melt=runtime_attr_melt,
        runtime_attr_scramble=runtime_attr_scramble,
        runtime_attr_pesr=runtime_attr_pesr,
        runtime_attr_wham=runtime_attr_wham,
        runtime_attr_wham_include_list=runtime_attr_wham_include_list,
    }
  }

  File case_counts_file_ = select_first([case_counts_file, GatherSampleEvidence.coverage_counts])
  File case_pe_file_ = select_first([case_pe_file, GatherSampleEvidence.pesr_disc])
  File case_sr_file_ = select_first([case_sr_file, GatherSampleEvidence.pesr_split])

  call evidenceqc.EvidenceQC as EvidenceQC {
    input:
      batch=batch,
      samples=[sample_id],
      run_vcf_qc=run_vcf_qc,
      genome_file=genome_file,
      counts=[case_counts_file_],
      run_ploidy = false,
      wgd_scoring_mask=wgd_scoring_mask,
      sv_pipeline_docker=sv_pipeline_docker,
      sv_pipeline_qc_docker=sv_pipeline_qc_docker,
      sv_base_mini_docker=sv_base_mini_docker,
      sv_base_docker=sv_base_docker,
      runtime_attr_qc=runtime_attr_qc,
      runtime_attr_qc_outlier=runtime_attr_qc_outlier,
      wgd_build_runtime_attr=wgd_build_runtime_attr,
      wgd_score_runtime_attr=wgd_score_runtime_attr
  }

  if (use_delly) {
    Array[File] delly_vcfs_ = [select_first([case_delly_vcf, GatherSampleEvidence.delly_vcf])]
  }
  if (use_manta) {
    Array[File] manta_vcfs_ = [select_first([case_manta_vcf, GatherSampleEvidence.manta_vcf])]
  }
  if (use_melt) {
    Array[File] melt_vcfs_ = [select_first([case_melt_vcf, GatherSampleEvidence.melt_vcf])]
  }
  if (use_scramble) {
    Array[File] scramble_vcfs_ = [select_first([case_scramble_vcf, GatherSampleEvidence.scramble_vcf])]
  }
  if (use_wham) {
    Array[File] wham_vcfs_ = [select_first([case_wham_vcf, GatherSampleEvidence.wham_vcf])]
  }

  call batchevidence.GatherBatchEvidence as GatherBatchEvidence {
    input:
      batch=batch,
      samples=[sample_id],
      ref_panel_samples=ref_samples,
      run_matrix_qc=false,
      ped_file=ref_ped_file,
      genome_file=genome_file,
      primary_contigs_fai=primary_contigs_fai,
      ref_fasta=reference_fasta,
      ref_fasta_index=reference_index,
      ref_dict=reference_dict,
      counts=[case_counts_file_],
      ref_panel_bincov_matrix=ref_panel_bincov_matrix,
      bincov_matrix=EvidenceQC.bincov_matrix,
      bincov_matrix_index=EvidenceQC.bincov_matrix_index,
      PE_files=[case_pe_file_],
      cytoband=cytobands,
      mei_bed=mei_bed,
      ref_panel_PE_files=ref_pesr_disc_files,
      SR_files=[case_sr_file_],
      ref_panel_SR_files=ref_pesr_split_files,
      inclusion_bed=inclusion_bed,
      contig_ploidy_model_tar = contig_ploidy_model_tar,
      gcnv_model_tars = gcnv_model_tars,
      gatk4_jar_override = gatk4_jar_override,
      run_ploidy = true,
      append_first_sample_to_ped = true,
      gcnv_p_alt = gcnv_p_alt,
      gcnv_cnv_coherence_length = gcnv_cnv_coherence_length,
      gcnv_max_copy_number = gcnv_max_copy_number,
      gcnv_mapping_error_rate = gcnv_mapping_error_rate,
      gcnv_sample_psi_scale = gcnv_sample_psi_scale,
      gcnv_depth_correction_tau = gcnv_depth_correction_tau,
      gcnv_copy_number_posterior_expectation_mode = gcnv_copy_number_posterior_expectation_mode,
      gcnv_active_class_padding_hybrid_mode = gcnv_active_class_padding_hybrid_mode,
      gcnv_learning_rate = gcnv_learning_rate,
      gcnv_adamax_beta_1 = gcnv_adamax_beta_1,
      gcnv_adamax_beta_2 = gcnv_adamax_beta_2,
      gcnv_log_emission_samples_per_round = gcnv_log_emission_samples_per_round,
      gcnv_log_emission_sampling_median_rel_error = gcnv_log_emission_sampling_median_rel_error,
      gcnv_log_emission_sampling_rounds = gcnv_log_emission_sampling_rounds,
      gcnv_max_advi_iter_first_epoch = gcnv_max_advi_iter_first_epoch,
      gcnv_max_advi_iter_subsequent_epochs = gcnv_max_advi_iter_subsequent_epochs,
      gcnv_min_training_epochs = gcnv_min_training_epochs,
      gcnv_max_training_epochs = gcnv_max_training_epochs,
      gcnv_initial_temperature = gcnv_initial_temperature,
      gcnv_num_thermal_advi_iters = gcnv_num_thermal_advi_iters,
      gcnv_convergence_snr_averaging_window = gcnv_convergence_snr_averaging_window,
      gcnv_convergence_snr_trigger_threshold = gcnv_convergence_snr_trigger_threshold,
      gcnv_convergence_snr_countdown_window = gcnv_convergence_snr_countdown_window,
      gcnv_max_calling_iters = gcnv_max_calling_iters,
      gcnv_caller_update_convergence_threshold = gcnv_caller_update_convergence_threshold,
      gcnv_caller_internal_admixing_rate = gcnv_caller_internal_admixing_rate,
      gcnv_caller_external_admixing_rate = gcnv_caller_external_admixing_rate,
      gcnv_disable_annealing = gcnv_disable_annealing,
      ref_copy_number_autosomal_contigs = ref_copy_number_autosomal_contigs,
      allosomal_contigs = allosomal_contigs,
      gcnv_qs_cutoff=gcnv_qs_cutoff,
      delly_vcfs=delly_vcfs_,
      manta_vcfs=manta_vcfs_,
      melt_vcfs=melt_vcfs_,
      scramble_vcfs=scramble_vcfs_,
      wham_vcfs=wham_vcfs_,
      min_svsize=min_svsize,
      cnmops_chrom_file=autosome_file,
      cnmops_exclude_list=cnmops_exclude_list,
      cnmops_allo_file=allosome_file,
      cnmops_large_min_size=cnmops_large_min_size,
      matrix_qc_distance=matrix_qc_distance,
      run_module_metrics = run_batchevidence_metrics,
      sv_base_mini_docker=sv_base_mini_docker,
      sv_base_docker=sv_base_docker,
      sv_pipeline_docker=sv_pipeline_docker,
      sv_pipeline_qc_docker=sv_pipeline_qc_docker,
      linux_docker=linux_docker,
      cnmops_docker=cnmops_docker,
      gatk_docker = gatk_docker,
      gcnv_gatk_docker=gcnv_gatk_docker,
      condense_counts_docker = condense_counts_docker,
      median_cov_runtime_attr=median_cov_runtime_attr,
      median_cov_mem_gb_per_sample=median_cov_mem_gb_per_sample,
      runtime_attr_set_sample = runtime_attr_set_sample,
      runtime_attr_shard_pe = runtime_attr_shard_pe,
      runtime_attr_merge_pe = runtime_attr_merge_pe,
      runtime_attr_shard_sr = runtime_attr_shard_sr,
      runtime_attr_merge_sr = runtime_attr_merge_sr,
      evidence_merging_bincov_runtime_attr=evidence_merging_bincov_runtime_attr,
      cnmops_sample10_runtime_attr=cnmops_sample10_runtime_attr,
      cnmops_sample3_runtime_attr=cnmops_sample3_runtime_attr,
      cnmops_mem_gb_override_sample10=cnmops_mem_gb_override_sample10,
      cnmops_mem_gb_override_sample3=cnmops_mem_gb_override_sample3,
      preprocess_calls_runtime_attr=preprocess_calls_runtime_attr,
      depth_merge_set_runtime_attr=depth_merge_set_runtime_attr,
      depth_merge_sample_runtime_attr=depth_merge_sample_runtime_attr,
      cnmops_ped_runtime_attr=cnmops_ped_runtime_attr,
      cnmops_clean_runtime_attr=cnmops_clean_runtime_attr,
      matrix_qc_pesrbaf_runtime_attr=matrix_qc_pesrbaf_runtime_attr,
      matrix_qc_rd_runtime_attr=matrix_qc_rd_runtime_attr,
      ploidy_score_runtime_attr=ploidy_score_runtime_attr,
      ploidy_build_runtime_attr=ploidy_build_runtime_attr,
      add_sample_to_ped_runtime_attr=add_sample_to_ped_runtime_attr,
      runtime_attr_ploidy = runtime_attr_ploidy,
      runtime_attr_case = runtime_attr_case,
      runtime_attr_postprocess = runtime_attr_postprocess,
      runtime_attr_explode = runtime_attr_explode
  }

  File combined_ped_file = select_first([GatherBatchEvidence.combined_ped_file])

  # Merge calls with reference panel
  Array[File] merged_manta_vcfs_array = flatten([select_first([GatherBatchEvidence.std_manta_vcf]), ref_std_manta_vcfs])
  Array[File] merged_wham_vcfs_array = flatten([select_first([GatherBatchEvidence.std_wham_vcf]), ref_std_wham_vcfs])
  if (defined(GatherBatchEvidence.std_melt_vcf)) {
    Array[File]? merged_melt_vcfs_array = flatten([select_first([GatherBatchEvidence.std_melt_vcf]), select_first([ref_std_melt_vcfs])])
  }
  if (defined(GatherBatchEvidence.std_scramble_vcf)) {
    Array[File]? merged_scramble_vcfs_array = flatten([select_first([GatherBatchEvidence.std_scramble_vcf]), select_first([ref_std_scramble_vcfs])])
  }

  call dpn.MergeSet as MergeSetDel {
    input:
      beds=[GatherBatchEvidence.merged_dels, ref_panel_del_bed],
      svtype="DEL",
      batch=batch,
      sv_base_mini_docker=sv_base_mini_docker,
      runtime_attr_override=runtime_attr_depth_merge_pre_clusterbatch
  }
  call dpn.MergeSet as MergeSetDup {
    input:
      beds=[GatherBatchEvidence.merged_dups, ref_panel_dup_bed],
      svtype="DUP",
      batch=batch,
      sv_base_mini_docker=sv_base_mini_docker,
      runtime_attr_override=runtime_attr_depth_merge_pre_clusterbatch
  }

  call clusterbatch.ClusterBatch as ClusterBatch {
    input:
      manta_vcfs=merged_manta_vcfs_array,
      wham_vcfs=merged_wham_vcfs_array,
      melt_vcfs=merged_melt_vcfs_array,
      scramble_vcfs=merged_scramble_vcfs_array,
      del_bed=MergeSetDel.out,
      dup_bed=MergeSetDup.out,
      batch=batch,
      pesr_svsize=pesr_svsize,
      pesr_frac=pesr_frac,
      pesr_flags=pesr_flags,
      pesr_distance=pesr_distance,
      pesr_exclude_list=pesr_exclude_list,
      depth_exclude_list=depth_exclude_list,
      depth_exclude_list_frac_max=0.5,
      depth_flags=depth_flags,
      depth_frac=depth_frac,
      contigs=primary_contigs_fai,
      run_module_metrics = run_clusterbatch_metrics,
      sv_base_mini_docker=sv_base_mini_docker,
      sv_pipeline_docker=sv_pipeline_docker,
      runtime_attr_pesr_cluster=runtime_attr_pesr_cluster,
      runtime_attr_pesr_concat=runtime_attr_pesr_concat,
      runtime_attr_depth_cluster=runtime_attr_depth_cluster,
      runtime_attr_depth_concat=runtime_attr_depth_concat,
      runtime_attr_depth_vcf=runtime_attr_depth_vcf,
      runtime_attr_rdtest_bed=runtime_attr_rdtest_bed,
  }

  # Pull out clustered calls from this sample only
  if (use_manta) {
    call SingleSampleFiltering.FilterVcfBySampleGenotypeAndAddEvidenceAnnotation as FilterManta {
        input :
            vcf_gz=select_first([ClusterBatch.clustered_manta_vcf]),
            sample_id=sample_id,
            evidence="RD,PE,SR",
            sv_base_mini_docker=sv_base_mini_docker,
            runtime_attr_override=runtime_attr_filter_vcf_by_id
    }
  }
  if (use_wham) {
    call SingleSampleFiltering.FilterVcfBySampleGenotypeAndAddEvidenceAnnotation as FilterWham {
        input :
            vcf_gz=select_first([ClusterBatch.clustered_wham_vcf]),
            sample_id=sample_id,
            evidence="RD,PE,SR",
            sv_base_mini_docker=sv_base_mini_docker,
            runtime_attr_override=runtime_attr_filter_vcf_by_id
    }
  }
  if (use_melt) {
    call SingleSampleFiltering.FilterVcfBySampleGenotypeAndAddEvidenceAnnotation as FilterMelt {
        input :
            vcf_gz=select_first([ClusterBatch.clustered_melt_vcf]),
            sample_id=sample_id,
            evidence="RD,PE,SR",
            sv_base_mini_docker=sv_base_mini_docker,
            runtime_attr_override=runtime_attr_filter_vcf_by_id
    }
  }
  if (use_scramble) {
    call SingleSampleFiltering.FilterVcfBySampleGenotypeAndAddEvidenceAnnotation as FilterScramble {
        input :
            vcf_gz=select_first([ClusterBatch.clustered_scramble_vcf]),
            sample_id=sample_id,
            evidence="RD,PE,SR",
            sv_base_mini_docker=sv_base_mini_docker,
            runtime_attr_override=runtime_attr_filter_vcf_by_id
    }
  }
  if (use_delly) {
    call SingleSampleFiltering.FilterVcfBySampleGenotypeAndAddEvidenceAnnotation as FilterDelly {
        input :
            vcf_gz=select_first([ClusterBatch.clustered_delly_vcf]),
            sample_id=sample_id,
            evidence="RD,PE,SR",
            sv_base_mini_docker=sv_base_mini_docker,
            runtime_attr_override=runtime_attr_filter_vcf_by_id
    }
  }

  call SingleSampleFiltering.FilterVcfBySampleGenotypeAndAddEvidenceAnnotation as FilterDepth {
    input :
      vcf_gz=ClusterBatch.clustered_depth_vcf,
      sample_id=sample_id,
      evidence="RD",
      sv_base_mini_docker=sv_base_mini_docker,
      runtime_attr_override=runtime_attr_filter_vcf_by_id
  }

  call filterbatch.MergePesrVcfs as MergePesrVcfs {
    input:
      manta_vcf=FilterManta.out,
      wham_vcf=FilterWham.out,
      melt_vcf=FilterMelt.out,
      scramble_vcf=FilterScramble.out,
      delly_vcf=FilterDelly.out,
      batch=batch,
      sv_base_mini_docker=sv_base_mini_docker,
      runtime_attr_override=runtime_attr_merge_pesr_vcfs
  }

  call SingleSampleFiltering.FilterLargePESRCallsWithoutRawDepthSupport as FilterLargePESRCallsWithoutRawDepthSupport {
    input:
      pesr_vcf=MergePesrVcfs.merged_pesr_vcf,
      raw_dels=GatherBatchEvidence.merged_dels,
      raw_dups=GatherBatchEvidence.merged_dups,
      min_large_pesr_call_size_for_filtering=min_large_pesr_call_size_for_filtering,
      min_large_pesr_depth_overlap_fraction=min_large_pesr_depth_overlap_fraction,
      sv_pipeline_docker = sv_pipeline_docker,
      runtime_attr_override=runtime_attr_filter_large_pesr
  }

  call batchmetrics.GetSampleLists as SamplesList {
    input:
      ped_file = combined_ped_file,
      samples = flatten([[sample_id], ref_samples]),
      sv_base_docker = sv_base_docker
  }

  call batchmetrics.GetMaleOnlyVariantIDs {
    input:
      vcf = ClusterBatch.clustered_depth_vcf,
      female_samples = SamplesList.female_samples,
      male_samples = SamplesList.male_samples,
      contig = select_first([chr_x, "chrX"]),
      sv_pipeline_docker = sv_pipeline_docker,
      runtime_attr_override = runtime_attr_get_male_only
  }

  call SRTest.SRTest as SRTest {
    input:
      splitfile = GatherBatchEvidence.merged_SR,
      medianfile = GatherBatchEvidence.median_cov,
      ped_file = combined_ped_file,
      vcf = FilterLargePESRCallsWithoutRawDepthSupport.out,
      autosome_contigs = autosome_file,
      ref_dict=reference_dict,
      split_size = genotyping_n_per_split,
      algorithm = "PESR",
      allosome_contigs = allosome_file,
      batch = batch,
      samples = SamplesList.samples_file,
      male_samples = SamplesList.male_samples,
      female_samples = SamplesList.female_samples,
      male_only_variant_ids = GetMaleOnlyVariantIDs.male_only_variant_ids,
      run_common = false,
      sv_base_mini_docker = sv_base_mini_docker,
      linux_docker = linux_docker,
      sv_pipeline_docker = sv_pipeline_docker,
      runtime_attr_srtest = runtime_attr_srtest,
      runtime_attr_split_vcf = runtime_attr_split_vcf_srtest,
      runtime_attr_merge_allo = runtime_attr_merge_allo,
      runtime_attr_merge_stats = runtime_attr_merge_stats
  }

  call batchmetrics.AggregateTests as AggregateTests {
    input:
      vcf=FilterLargePESRCallsWithoutRawDepthSupport.out,
      srtest=SRTest.srtest,
      rmsk=rmsk,
      segdups=segdups,
      sv_pipeline_docker=sv_pipeline_docker
  }

  call SingleSampleFiltering.RewriteSRCoords as RewriteSRCoords {
    input:
      vcf = FilterLargePESRCallsWithoutRawDepthSupport.out,
      metrics = AggregateTests.metrics,
      cutoffs = cutoffs,
      prefix = batch,
      sv_pipeline_docker = sv_pipeline_docker,
      runtime_attr_override = runtime_attr_rewritesrcoords
  }

  call genotypebatch.GenotypeBatch as GenotypeBatch {
    input:
      batch_pesr_vcf=RewriteSRCoords.annotated_vcf,
      batch_depth_vcf=FilterDepth.out,
      cohort_pesr_vcf=RewriteSRCoords.annotated_vcf,
      cohort_depth_vcf=FilterDepth.out,
      batch=batch,
      n_per_split=genotyping_n_per_split,
      medianfile=GatherBatchEvidence.median_cov,
      coveragefile=GatherBatchEvidence.merged_bincov,
      coveragefile_index=GatherBatchEvidence.merged_bincov_index,
      discfile=GatherBatchEvidence.merged_PE,
      discfile_index=GatherBatchEvidence.merged_PE_index,
      splitfile=GatherBatchEvidence.merged_SR,
      splitfile_index=GatherBatchEvidence.merged_SR_index,
      ped_file=combined_ped_file,
      ref_dict=reference_dict,
      n_RD_genotype_bins=n_RD_genotype_bins,
      genotype_pesr_pesr_sepcutoff=genotype_pesr_pesr_sepcutoff,
      genotype_pesr_depth_sepcutoff=genotype_pesr_depth_sepcutoff,
      genotype_depth_pesr_sepcutoff=genotype_depth_pesr_sepcutoff,
      genotype_depth_depth_sepcutoff=genotype_depth_depth_sepcutoff,
      SR_metrics=SR_metrics,
      PE_metrics=PE_metrics,
      bin_exclude=bin_exclude,
      run_module_metrics = run_genotypebatch_metrics,
      sv_base_mini_docker=sv_base_mini_docker,
      sv_pipeline_docker=sv_pipeline_docker,
      sv_pipeline_rdtest_docker=sv_pipeline_rdtest_docker,
      linux_docker=linux_docker,
      runtime_attr_split_vcf=runtime_attr_split_vcf_genotypebatch,
      runtime_attr_merge_counts=runtime_attr_merge_counts,
      runtime_attr_split_variants=runtime_attr_split_variants,
      runtime_attr_make_subset_vcf=runtime_attr_make_subset_vcf,
      runtime_attr_rdtest_genotype=runtime_attr_rdtest_genotype,
      runtime_attr_add_genotypes=runtime_attr_add_genotypes,
      runtime_attr_genotype_depths_concat_vcfs=runtime_attr_genotype_depths_concat_vcfs,
      runtime_attr_genotype_pesr_concat_vcfs=runtime_attr_genotype_pesr_concat_vcfs,
      runtime_attr_add_batch=runtime_attr_add_batch,
      runtime_attr_index_vcf=runtime_attr_index_vcf,
      runtime_attr_count_pe=runtime_attr_count_pe,
      runtime_attr_genotype_pe=runtime_attr_genotype_pe,
      runtime_attr_count_sr=runtime_attr_count_sr,
      runtime_attr_genotype_sr=runtime_attr_genotype_sr,
      runtime_attr_integrate_gq=runtime_attr_integrate_gq,
      runtime_attr_integrate_pesr_gq=runtime_attr_integrate_pesr_gq,
      runtime_attr_triple_stream_cat=runtime_attr_triple_stream_cat,
      runtime_attr_integrate_depth_gq=runtime_attr_integrate_depth_gq
  }

  call SingleSampleFiltering.ConvertCNVsWithoutDepthSupportToBNDs as ConvertCNVsWithoutDepthSupportToBNDs {
    input:
      genotyped_pesr_vcf=GenotypeBatch.genotyped_pesr_vcf,
      allosome_file=allosome_file,
      merged_famfile=combined_ped_file,
      case_sample=sample_id,
      sv_pipeline_docker=sv_pipeline_docker
  }

  call makecohortvcf.MakeCohortVcf as MakeCohortVcf {
    input:
      raw_sr_bothside_pass_files=[GenotypeBatch.sr_bothside_pass],
      raw_sr_background_fail_files=[GenotypeBatch.sr_background_fail],
      min_sr_background_fail_batches=clean_vcf_min_sr_background_fail_batches,
      ped_file=combined_ped_file,
      pesr_vcfs=[ConvertCNVsWithoutDepthSupportToBNDs.out_vcf],
      depth_vcfs=[GenotypeBatch.genotyped_depth_vcf],
      contig_list=primary_contigs_fai,
      allosome_fai=allosome_file,
      ref_dict=reference_dict,

      merge_complex_genotype_vcfs = true,
      cytobands=cytobands,

      bin_exclude=bin_exclude,

      disc_files=[GatherBatchEvidence.merged_PE],
      bincov_files=[GatherBatchEvidence.merged_bincov],

      mei_bed=mei_bed,
      pe_exclude_list=pe_exclude_list,
      depth_exclude_list=depth_exclude_list,
      empty_file=empty_file,

      cohort_name=batch,
      sanders_2015_tarball=Sanders_2015_tarball,
      collins_2017_tarball=Collins_2017_tarball,
      werling_2018_tarball=Werling_2018_tarball,

      rf_cutoff_files=[cutoffs],
      batches=[batch],
      depth_gt_rd_sep_files=[genotype_depth_depth_sepcutoff],
      median_coverage_files=[GatherBatchEvidence.median_cov],

      max_shard_size_resolve=max_shard_size_resolve,
      max_shards_per_chrom_clean_vcf_step1=clean_vcf_max_shards_per_chrom_clean_vcf_step1,
      min_records_per_shard_clean_vcf_step1=clean_vcf_min_records_per_shard_clean_vcf_step1,
      samples_per_clean_vcf_step2_shard=clean_vcf_samples_per_clean_vcf_step2_shard,
      clean_vcf5_records_per_shard=clean_vcf5_records_per_shard,
      clean_vcf1b_records_per_shard=clean_vcf1b_records_per_shard,

      chr_x=select_first([chr_x, "chrX"]),
      chr_y=select_first([chr_y, "chrY"]),

      random_seed=clean_vcf_random_seed,

      run_module_metrics = run_makecohortvcf_metrics,

      linux_docker=linux_docker,
      sv_pipeline_docker=sv_pipeline_docker,
      sv_pipeline_hail_docker=sv_pipeline_hail_docker,
      sv_pipeline_updates_docker=sv_pipeline_updates_docker,
      sv_pipeline_rdtest_docker=sv_pipeline_rdtest_docker,
      sv_pipeline_qc_docker=sv_pipeline_qc_docker,
      sv_base_mini_docker=sv_base_mini_docker,

      runtime_overide_get_discfile_size=runtime_overide_get_discfile_size,
      runtime_override_update_sr_list_cluster=runtime_override_update_sr_list_cluster,
      runtime_override_merge_pesr_depth=runtime_override_merge_pesr_depth,
      runtime_override_integrate_resolved_vcfs=runtime_override_integrate_resolved_vcfs,
      runtime_override_rename_variants=runtime_override_rename_variants,
      runtime_override_rename_cleaned_samples=runtime_override_rename_cleaned_samples,
      runtime_override_breakpoint_overlap_filter=runtime_override_breakpoint_overlap_filter,
      runtime_override_clean_background_fail=runtime_override_clean_background_fail,
      runtime_override_make_cpx_cnv_input_file=runtime_override_make_cpx_cnv_input_file,
      runtime_override_subset_inversions=runtime_override_subset_inversions,
      runtime_override_concat_merged_vcfs=runtime_override_concat_merged_vcfs,
      runtime_override_concat_cpx_vcfs=runtime_override_concat_cpx_vcfs,
      runtime_override_concat_cleaned_vcfs=runtime_override_concat_cleaned_vcfs,
      runtime_override_join_vcfs=runtime_override_join_vcfs,
      runtime_override_subset_bothside_pass=runtime_override_subset_bothside_pass,
      runtime_override_subset_background_fail=runtime_override_subset_background_fail,
      runtime_override_subset_sv_type=runtime_override_subset_sv_type,
      runtime_override_shard_clusters=runtime_override_shard_clusters,
      runtime_override_shard_vids=runtime_override_shard_vids,
      runtime_override_pull_vcf_shard=runtime_override_pull_vcf_shard,
      runtime_override_svtk_vcf_cluster=runtime_override_svtk_vcf_cluster,
      runtime_override_get_vcf_header_with_members_info_line=runtime_override_get_vcf_header_with_members_info_line,
      runtime_override_cluster_merge=runtime_override_cluster_merge,
      runtime_override_concat_vcf_cluster=runtime_override_concat_vcf_cluster,
      runtime_override_concat_svtypes=runtime_override_concat_svtypes,
      runtime_override_concat_sharded_cluster=runtime_override_concat_sharded_cluster,
      runtime_override_make_sites_only=runtime_override_make_sites_only,
      runtime_override_preconcat_sharded_cluster=runtime_override_preconcat_sharded_cluster,
      runtime_override_hail_merge_sharded_cluster=runtime_override_hail_merge_sharded_cluster,
      runtime_override_fix_header_sharded_cluster=runtime_override_fix_header_sharded_cluster,
      runtime_override_concat_large_pesr_depth=runtime_override_concat_large_pesr_depth,
      runtime_override_update_sr_list_pass=runtime_override_update_sr_list_pass,
      runtime_override_update_sr_list_fail=runtime_override_update_sr_list_fail,
      runtime_override_integrate_resolved_vcfs=runtime_override_integrate_resolved_vcfs,
      runtime_override_rename_variants=runtime_override_rename_variants,
      runtime_override_breakpoint_overlap_filter=runtime_override_breakpoint_overlap_filter,
      runtime_override_subset_inversions=runtime_override_subset_inversions,
      runtime_override_concat_resolve=runtime_override_concat_resolve,
      runtime_override_get_se_cutoff=runtime_override_get_se_cutoff,
      runtime_override_shard_vcf_cpx=runtime_override_shard_vcf_cpx,
      runtime_override_shard_vids_resolve=runtime_override_shard_vids_resolve,
      runtime_override_resolve_prep=runtime_override_resolve_prep,
      runtime_override_resolve_cpx_per_shard=runtime_override_resolve_cpx_per_shard,
      runtime_override_restore_unresolved_cnv_per_shard=runtime_override_restore_unresolved_cnv_per_shard,
      runtime_override_concat_resolved_per_shard=runtime_override_concat_resolved_per_shard,
      runtime_override_pull_vcf_shard=runtime_override_pull_vcf_shard,
      runtime_override_preconcat_resolve=runtime_override_preconcat_resolve,
      runtime_override_hail_merge_resolve=runtime_override_hail_merge_resolve,
      runtime_override_fix_header_resolve=runtime_override_fix_header_resolve,
      runtime_override_get_se_cutoff_inv=runtime_override_get_se_cutoff_inv,
      runtime_override_shard_vcf_cpx_inv=runtime_override_shard_vcf_cpx_inv,
      runtime_override_shard_vids_resolve_inv=runtime_override_shard_vids_resolve_inv,
      runtime_override_resolve_prep_inv=runtime_override_resolve_prep_inv,
      runtime_override_resolve_cpx_per_shard_inv=runtime_override_resolve_cpx_per_shard_inv,
      runtime_override_restore_unresolved_cnv_per_shard_inv=runtime_override_restore_unresolved_cnv_per_shard_inv,
      runtime_override_concat_resolved_per_shard_inv=runtime_override_concat_resolved_per_shard_inv,
      runtime_override_pull_vcf_shard_inv=runtime_override_pull_vcf_shard_inv,
      runtime_override_preconcat_resolve_inv=runtime_override_preconcat_resolve_inv,
      runtime_override_hail_merge_resolve_inv=runtime_override_hail_merge_resolve_inv,
      runtime_override_fix_header_resolve_inv=runtime_override_fix_header_resolve_inv,
      runtime_override_ids_from_median=runtime_override_ids_from_median,
      runtime_override_split_vcf_to_genotype=runtime_override_split_vcf_to_genotype,
      runtime_override_concat_cpx_cnv_vcfs=runtime_override_concat_cpx_cnv_vcfs,
      runtime_override_get_cpx_cnv_intervals=runtime_override_get_cpx_cnv_intervals,
      runtime_override_parse_genotypes=runtime_override_parse_genotypes,
      runtime_override_merge_melted_gts=runtime_override_merge_melted_gts,
      runtime_override_split_bed_by_size=runtime_override_split_bed_by_size,
      runtime_override_rd_genotype=runtime_override_rd_genotype,
      runtime_override_concat_melted_genotypes=runtime_override_concat_melted_genotypes,
      runtime_attr_ids_from_vcf_regeno=runtime_attr_ids_from_vcf_regeno,
      runtime_attr_subset_ped_regeno=runtime_attr_subset_ped_regeno,
      runtime_override_preconcat_regeno=runtime_override_preconcat_regeno,
      runtime_override_hail_merge_regeno=runtime_override_hail_merge_regeno,
      runtime_override_fix_header_regeno=runtime_override_fix_header_regeno,
      runtime_override_preconcat_clean_final=runtime_override_preconcat_clean_final,
      runtime_override_hail_merge_clean_final=runtime_override_hail_merge_clean_final,
      runtime_override_fix_header_clean_final=runtime_override_fix_header_clean_final,
      runtime_override_concat_cleaned_vcfs=runtime_override_concat_cleaned_vcfs,
      runtime_override_clean_vcf_1a=runtime_override_clean_vcf_1a,
      runtime_override_clean_vcf_2=runtime_override_clean_vcf_2,
      runtime_override_clean_vcf_3=runtime_override_clean_vcf_3,
      runtime_override_clean_vcf_4=runtime_override_clean_vcf_4,
      runtime_override_clean_vcf_5_scatter=runtime_override_clean_vcf_5_scatter,
      runtime_override_clean_vcf_5_make_cleangq=runtime_override_clean_vcf_5_make_cleangq,
      runtime_override_clean_vcf_5_find_redundant_multiallelics=runtime_override_clean_vcf_5_find_redundant_multiallelics,
      runtime_override_clean_vcf_5_polish=runtime_override_clean_vcf_5_polish,
      runtime_override_stitch_fragmented_cnvs=runtime_override_stitch_fragmented_cnvs,
      runtime_override_final_cleanup=runtime_override_final_cleanup,
      runtime_attr_override_subset_large_cnvs_1b=runtime_attr_override_subset_large_cnvs_1b,
      runtime_attr_override_sort_bed_1b=runtime_attr_override_sort_bed_1b,
      runtime_attr_override_intersect_bed_1b=runtime_attr_override_intersect_bed_1b,
      runtime_attr_override_build_dict_1b=runtime_attr_override_build_dict_1b,
      runtime_attr_override_scatter_1b=runtime_attr_override_scatter_1b,
      runtime_attr_override_filter_vcf_1b=runtime_attr_override_filter_vcf_1b,
      runtime_override_concat_vcfs_1b=runtime_override_concat_vcfs_1b,
      runtime_override_cat_multi_cnvs_1b=runtime_override_cat_multi_cnvs_1b,
      runtime_override_preconcat_step1=runtime_override_preconcat_step1,
      runtime_override_hail_merge_step1=runtime_override_hail_merge_step1,
      runtime_override_fix_header_step1=runtime_override_fix_header_step1,
      runtime_override_preconcat_drc=runtime_override_preconcat_drc,
      runtime_override_hail_merge_drc=runtime_override_hail_merge_drc,
      runtime_override_fix_header_drc=runtime_override_fix_header_drc,
      runtime_override_split_vcf_to_clean=runtime_override_split_vcf_to_clean,
      runtime_override_combine_step_1_sex_chr_revisions=runtime_override_combine_step_1_sex_chr_revisions,
      runtime_override_split_include_list=runtime_override_split_include_list,
      runtime_override_combine_clean_vcf_2=runtime_override_combine_clean_vcf_2,
      runtime_override_combine_revised_4=runtime_override_combine_revised_4,
      runtime_override_combine_multi_ids_4=runtime_override_combine_multi_ids_4,
      runtime_override_drop_redundant_cnvs=runtime_override_drop_redundant_cnvs,
      runtime_override_combine_step_1_vcfs=runtime_override_combine_step_1_vcfs,
      runtime_override_sort_drop_redundant_cnvs=runtime_override_sort_drop_redundant_cnvs,
      runtime_override_plot_qc_vcf_wide=runtime_override_plot_qc_vcf_wide,
      runtime_override_thousand_g_benchmark=runtime_override_thousand_g_benchmark,
      runtime_override_thousand_g_plot=runtime_override_thousand_g_plot,
      runtime_override_asc_benchmark=runtime_override_asc_benchmark,
      runtime_override_asc_plot=runtime_override_asc_plot,
      runtime_override_hgsv_benchmark=runtime_override_hgsv_benchmark,
      runtime_override_hgsv_plot=runtime_override_hgsv_plot,
      runtime_override_plot_qc_per_sample=runtime_override_plot_qc_per_sample,
      runtime_override_plot_qc_per_family=runtime_override_plot_qc_per_family,
      runtime_override_sanders_per_sample_plot=runtime_override_sanders_per_sample_plot,
      runtime_override_collins_per_sample_plot=runtime_override_collins_per_sample_plot,
      runtime_override_werling_per_sample_plot=runtime_override_werling_per_sample_plot,
      runtime_override_sanitize_outputs=runtime_override_sanitize_outputs,
      runtime_override_merge_vcfwide_stat_shards=runtime_override_merge_vcfwide_stat_shards,
      runtime_override_merge_vcf_2_bed=runtime_override_merge_vcf_2_bed,
      runtime_override_collect_sharded_vcf_stats=runtime_override_collect_sharded_vcf_stats,
      runtime_override_svtk_vcf_2_bed=runtime_override_svtk_vcf_2_bed,
      runtime_override_split_vcf_to_qc=runtime_override_split_vcf_to_qc,
      runtime_override_merge_subvcf_stat_shards=runtime_override_merge_subvcf_stat_shards,
      runtime_override_merge_svtk_vcf_2_bed=runtime_override_merge_svtk_vcf_2_bed,
      runtime_override_collect_vids_per_sample=runtime_override_collect_vids_per_sample,
      runtime_override_split_samples_list=runtime_override_split_samples_list,
      runtime_override_tar_shard_vid_lists=runtime_override_tar_shard_vid_lists,
      runtime_override_benchmark_samples=runtime_override_benchmark_samples,
      runtime_override_split_shuffled_list=runtime_override_split_shuffled_list,
<<<<<<< HEAD
      runtime_override_merge_and_tar_shard_benchmarks=runtime_override_merge_and_tar_shard_benchmarks
      
=======
      runtime_override_merge_and_tar_shard_benchmarks=runtime_override_merge_and_tar_shard_benchmarks,
      runtime_override_fix_bad_ends=runtime_override_fix_bad_ends

>>>>>>> 2e001f4a
  }

  call SingleSampleFiltering.FilterVcfForShortDepthCalls as FilterVcfDepthLt5kb {
    input:
      vcf_gz=MakeCohortVcf.vcf,
      min_length=5000,
      filter_name="DEPTH_LT_5KB",
      sv_base_mini_docker=sv_base_mini_docker
  }

  call SingleSampleFiltering.GetUniqueNonGenotypedDepthCalls as GetUniqueNonGenotypedDepthCalls {
    input:
      vcf_gz=select_first([MakeCohortVcf.complex_genotype_vcf]),
      sample_id=sample_id,
      ref_panel_dels=ref_panel_del_bed,
      ref_panel_dups=ref_panel_dup_bed,
      sv_base_mini_docker=sv_base_mini_docker
  }

  call SingleSampleFiltering.FilterVcfForCaseSampleGenotype as FilterVcfForCaseSampleGenotype {
    input:
      vcf_gz=FilterVcfDepthLt5kb.out,
      sample_id=sample_id,
      sv_base_mini_docker=sv_base_mini_docker
  }

  call SingleSampleFiltering.FilterVcfWithReferencePanelCalls as FilterVcfWithReferencePanelCalls {
    input:
      single_sample_vcf=FilterVcfForCaseSampleGenotype.out,
      cohort_vcf=ref_panel_vcf,
      case_sample_id=sample_id,
      max_ref_panel_carrier_freq=max_ref_panel_carrier_freq,
      sv_pipeline_docker=sv_pipeline_docker
  }

  call SingleSampleFiltering.ResetFilter as ResetHighSRBackgroundFilter {
    input:
      single_sample_vcf=FilterVcfWithReferencePanelCalls.out,
      single_sample_vcf_idx=FilterVcfWithReferencePanelCalls.out_idx,
      filter_to_reset="HIGH_SR_BACKGROUND",
      info_header_line='##INFO=<ID=HIGH_SR_BACKGROUND,Number=0,Type=Flag,Description="Sites with high split read background">',
      sv_base_mini_docker=sv_base_mini_docker
  }

  call SingleSampleFiltering.ResetFilter as ResetBothsidesSupportFilter {
      input:
        single_sample_vcf=ResetHighSRBackgroundFilter.out,
        single_sample_vcf_idx=ResetHighSRBackgroundFilter.out_idx,
        filter_to_reset="BOTHSIDES_SUPPORT",
        info_header_line='##INFO=<ID=BOTHSIDES_SUPPORT,Number=0,Type=Flag,Description="Sites with split read support at both breakpoints">',
        sv_base_mini_docker=sv_base_mini_docker
  }

  call SingleSampleMetrics.SingleSampleMetrics as SampleFilterMetrics {
    input:
      name = batch,
      ref_samples = ref_samples,
      case_sample = sample_id,
      wgd_scores = EvidenceQC.WGD_scores,
      sample_counts = case_counts_file_,
      contig_list = primary_contigs_list,
      linux_docker = linux_docker,
      sv_pipeline_base_docker = sv_pipeline_base_docker
  }

  call SingleSampleFiltering.ResetFilter as ResetPESRTGTOverdispersionFilter {
    input:
      single_sample_vcf=ResetBothsidesSupportFilter.out,
      single_sample_vcf_idx=ResetBothsidesSupportFilter.out_idx,
      filter_to_reset="PESR_GT_OVERDISPERSION",
      info_header_line='##INFO=<ID=PESR_GT_OVERDISPERSION,Number=0,Type=Flag,Description="Sites with a high count of samples with PESR genotype estimates greater than two">',
      sv_base_mini_docker=sv_base_mini_docker
  }

  call utils.RunQC as SampleFilterQC {
    input:
      name=batch,
      metrics=SampleFilterMetrics.metrics_file,
      qc_definitions = qc_definitions,
      sv_pipeline_base_docker=sv_pipeline_base_docker
  }

  call SingleSampleFiltering.SampleQC as FilterSample {
    input:
      vcf=ResetPESRTGTOverdispersionFilter.out,
      sample_filtering_qc_file=SampleFilterQC.out,
      sv_pipeline_base_docker=sv_pipeline_base_docker,
  }

  call annotate.AnnotateVcf {
       input:
        vcf = FilterSample.out,
        vcf_idx = FilterSample.out_idx,
        prefix = batch,
        contig_list = primary_contigs_list,
        protein_coding_gtf = protein_coding_gtf,
        linc_rna_gtf = linc_rna_gtf,
        promoter_bed = promoter_bed,
        noncoding_bed = noncoding_bed,
        ref_bed = external_af_ref_bed,
        ref_prefix = external_af_ref_bed_prefix,
        population = external_af_population,
        sv_per_shard = annotation_sv_per_shard,
        max_shards_per_chrom_step1 = annotation_max_shards_per_chrom_step1,
        min_records_per_shard_step1 = annotation_min_records_per_shard_step1,
        sv_base_mini_docker = sv_base_mini_docker,
        sv_pipeline_docker = sv_pipeline_docker
  }

  call SingleSampleFiltering.VcfToBed as VcfToBed {
    input:
      vcf = AnnotateVcf.output_vcf,
      prefix = batch,
      sv_pipeline_docker = sv_pipeline_docker
  }

  call SingleSampleFiltering.UpdateBreakendRepresentation {
    input:
      vcf=AnnotateVcf.output_vcf,
      vcf_idx=AnnotateVcf.output_vcf_idx,
      ref_fasta=reference_fasta,
      ref_fasta_idx=reference_index,
      prefix=basename(AnnotateVcf.output_vcf, ".vcf.gz") + ".final_cleanup",
      sv_pipeline_docker=sv_pipeline_docker
  }

  call SingleSampleMetrics.SingleSampleMetrics {
    input:
      name = batch,
      ref_samples = ref_samples,
      case_sample = sample_id,
      wgd_scores = EvidenceQC.WGD_scores,
      sample_pe = case_pe_file_,
      sample_sr = case_sr_file_,
      sample_counts = case_counts_file_,
      cleaned_vcf = MakeCohortVcf.vcf,
      final_vcf = UpdateBreakendRepresentation.out,
      genotyped_pesr_vcf = ConvertCNVsWithoutDepthSupportToBNDs.out_vcf,
      genotyped_depth_vcf = GenotypeBatch.genotyped_depth_vcf,
      non_genotyped_unique_depth_calls_vcf = GetUniqueNonGenotypedDepthCalls.out,
      contig_list = primary_contigs_list,
      linux_docker = linux_docker,
      sv_pipeline_base_docker = sv_pipeline_base_docker
  }

  call utils.RunQC as SingleSampleQC {
    input:
      name = batch,
      metrics = SingleSampleMetrics.metrics_file,
      qc_definitions = qc_definitions,
      sv_pipeline_base_docker = sv_pipeline_base_docker
  }

  output {
    File final_vcf = UpdateBreakendRepresentation.out
    File final_vcf_idx = UpdateBreakendRepresentation.out_idx

    File final_bed = VcfToBed.bed

    # These files contain events reported in the internal VCF representation
    # They are less VCF-spec compliant but may be useful if components of the pipeline need to be re-run
    # on the output.
    File pre_cleanup_vcf = AnnotateVcf.output_vcf
    File pre_cleanup_vcf_idx = AnnotateVcf.output_vcf_idx

    File ploidy_matrix = select_first([GatherBatchEvidence.ploidy_matrix])
    File ploidy_plots = select_first([GatherBatchEvidence.ploidy_plots])
    File metrics_file = SingleSampleMetrics.metrics_file
    File qc_file = SingleSampleQC.out

    # These files contain any depth based calls made in the case sample that did not pass genotyping
    # in the case sample and do not match a depth-based call from the reference panel.
    File non_genotyped_unique_depth_calls = GetUniqueNonGenotypedDepthCalls.out
    File non_genotyped_unique_depth_calls_idx = GetUniqueNonGenotypedDepthCalls.out_idx
  }
}<|MERGE_RESOLUTION|>--- conflicted
+++ resolved
@@ -1261,14 +1261,9 @@
       runtime_override_tar_shard_vid_lists=runtime_override_tar_shard_vid_lists,
       runtime_override_benchmark_samples=runtime_override_benchmark_samples,
       runtime_override_split_shuffled_list=runtime_override_split_shuffled_list,
-<<<<<<< HEAD
-      runtime_override_merge_and_tar_shard_benchmarks=runtime_override_merge_and_tar_shard_benchmarks
-      
-=======
       runtime_override_merge_and_tar_shard_benchmarks=runtime_override_merge_and_tar_shard_benchmarks,
       runtime_override_fix_bad_ends=runtime_override_fix_bad_ends
 
->>>>>>> 2e001f4a
   }
 
   call SingleSampleFiltering.FilterVcfForShortDepthCalls as FilterVcfDepthLt5kb {
