--- conflicted
+++ resolved
@@ -18,18 +18,16 @@
         RuntimeAttr? runtime_attr
     }
 
-<<<<<<< HEAD
+    parameter_meta {
+        ped_file: "This file is used to extract the sex of the BAM/CRAM files."
+        sample_ids: "One ID per sample, in the same order as the files in bams_or_crams. These IDs must match the ID given in the second column (`Individual ID` column) of the given PED file. These IDs will also be used as an output prefix."
+    }
+
     String variant_catalog_batch_size_ =
         if defined(variant_catalog_batch_size) then
             select_first([variant_catalog_batch_size])
         else
             10000
-=======
-    parameter_meta {
-        ped_file: "This file is used to extract the sex of the BAM/CRAM files."
-        sample_ids: "One ID per sample, in the same order as the files in bams_or_crams. These IDs must match the ID given in the second column (`Individual ID` column) of the given PED file. These IDs will also be used as an output prefix."
-    }
->>>>>>> aa6e2a08
 
     scatter (i in range(length(bams_or_crams))) {
         File bam_or_cram_ = bams_or_crams[i]
