--- conflicted
+++ resolved
@@ -12,17 +12,9 @@
   "JoinRawCalls.clustered_wham_vcfs" : [{{ test_batch.merged_wham_vcf | tojson }}],
   "JoinRawCalls.clustered_wham_vcf_indexes" : [{{ test_batch.merged_wham_vcf_index | tojson }}],
 
-<<<<<<< HEAD
-  "JoinRawCalls.clustered_melt_vcfs" : [{{ test_batch.merged_melt_vcf | tojson }}],
-  "JoinRawCalls.clustered_melt_vcf_indexes" : [{{ test_batch.merged_melt_vcf_index | tojson }}],
-  
-=======
   "JoinRawCalls.clustered_scramble_vcfs" : [{{ test_batch.merged_scramble_vcf | tojson }}],
   "JoinRawCalls.clustered_scramble_vcf_indexes" : [{{ test_batch.merged_scramble_vcf_index | tojson }}],
-
-  "JoinRawCalls.FormatVcfForGatk.formatter_args": "--fix-end",
-
->>>>>>> e0f0ce96
+  
   "JoinRawCalls.ped_file": {{ test_batch.ped_file | tojson }},
 
   "JoinRawCalls.contig_list": {{ reference_resources.primary_contigs_list | tojson }},
