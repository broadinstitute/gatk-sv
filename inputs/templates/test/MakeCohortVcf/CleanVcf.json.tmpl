--- conflicted
+++ resolved
@@ -14,11 +14,6 @@
 
   "CleanVcf.linux_docker": {{ dockers.linux_docker | tojson }},
   "CleanVcf.sv_pipeline_docker": {{ dockers.sv_pipeline_docker | tojson }},
-<<<<<<< HEAD
-  "CleanVcf.sv_pipeline_hail_docker": {{ dockers.sv_pipeline_hail_docker | tojson }},
-=======
-  "CleanVcf.sv_pipeline_updates_docker": {{ dockers.sv_pipeline_updates_docker | tojson }},
->>>>>>> ce4e2ebc
   "CleanVcf.sv_base_mini_docker":{{ dockers.sv_base_mini_docker | tojson }},
 
   "CleanVcf.cohort_name": {{ test_batch.name | tojson }},
