--- conflicted
+++ resolved
@@ -14,22 +14,6 @@
     "write-heading-ids": "docusaurus write-heading-ids"
   },
   "dependencies": {
-<<<<<<< HEAD
-    "@docusaurus/core": "^3.1.1",
-    "@docusaurus/preset-classic": "^3.1.1",
-    "@docusaurus/theme-mermaid": "^3.1.1",
-    "@mdx-js/react": "^3.0.0",
-    "clsx": "^1.2.1",
-    "prism-react-renderer": "^2.1.0",
-    "react": "^18.2.0",
-    "react-dom": "^18.2.0"
-  },
-  "devDependencies": {
-    "@docusaurus/module-type-aliases": "3.1.1",
-    "@docusaurus/types": "3.1.1",
-    "@types/react": "^18.2.29",
-    "typescript": "~5.2.2"
-=======
     "@docusaurus/core": "3.3.2",
     "@docusaurus/preset-classic": "3.3.2",
     "@docusaurus/theme-mermaid": "^3.3.2",
@@ -42,7 +26,6 @@
   "devDependencies": {
     "@docusaurus/module-type-aliases": "3.3.2",
     "@docusaurus/types": "3.3.2"
->>>>>>> 48c0f765
   },
   "browserslist": {
     "production": [
