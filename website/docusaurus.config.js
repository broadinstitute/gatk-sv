--- conflicted
+++ resolved
@@ -117,11 +117,7 @@
         indexName: 'gatk-sv',
         contextualSearch: true
     },
-<<<<<<< HEAD
-      prism: {
-=======
     prism: {
->>>>>>> 48c0f765
         theme: prismThemes.github,
         darkTheme: prismThemes.vsDark,
         additionalLanguages: [
